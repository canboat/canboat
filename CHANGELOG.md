--- conflicted
+++ resolved
@@ -10,10 +10,7 @@
 
 ### Fixed
 
-<<<<<<< HEAD
-=======
 - #439: Improve PGN 65379 Raymarine 
->>>>>>> 3470b086
 - #442: Fix PGN 129799 Radio Frequency/Mode/Power field lengths and types.
 - #423: Add support for Garmin Backlight level + day/night mode.
 - #428: PGN 127509 is FAST, not SINGLE.
