--- conflicted
+++ resolved
@@ -165,13 +165,7 @@
 
 retry:
   if (debug) fprintf(stderr, "Opening %s\n", device);
-<<<<<<< HEAD
   if (strncmp(device, "tcp:", STRSIZE("tcp:")) == 0)
-=======
-  handle = open(device, O_RDWR | O_NOCTTY | O_NONBLOCK);
-  if (debug) fprintf(stderr, "fd = %d\n", handle);
-  if (handle < 0)
->>>>>>> bd658f07
   {
     handle = open_socket_stream(device);
     if (debug) fprintf(stderr, "socket = %d\n", handle);
@@ -184,7 +178,7 @@
   }
   else
   {
-    handle = open(device, O_RDWR | O_NOCTTY);
+    handle = open(device, O_RDWR | O_NOCTTY | O_NONBLOCK);
     if (debug) fprintf(stderr, "fd = %d\n", handle);
     if (handle < 0)
     {
