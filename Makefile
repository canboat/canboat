#
# Makefile for all UNIX style platforms including Cygwin
#
# (C) 2009-2012, Kees Verruijt, Harlingen, The Netherlands
#
# $Id:$
#

PLATFORM=$(shell uname | tr '[A-Z]' '[a-z]')-$(shell uname -m)
OS=$(shell uname -o 2>&1)
<<<<<<< HEAD
SUBDIRS= actisense-serial analyzer n2kd nmea0183 group-function
=======
SUBDIRS= actisense-serial analyzer n2kd nmea0183 ip
>>>>>>> 78800061
# The closed source code includes more directories


all:	bin
	for dir in $(SUBDIRS); do $(MAKE) -C $$dir; done

bin:
	mkdir -p rel/$(PLATFORM)

clean:
	for dir in $(SUBDIRS); do $(MAKE) -C $$dir clean; done
	
install:
	cp rel/$(PLATFORM)/* */*_monitor /usr/local/bin

zip:
	(cd rel; zip -r ../packetlogger_`date +%Y%m%d`.zip *)
	./rel/$(PLATFORM)/analyzer -explain > packetlogger_`date +%Y%m%d`_explain.txt
	./rel/$(PLATFORM)/analyzer -explain-xml > packetlogger_`date +%Y%m%d`_explain.xml

.PHONY : $(SUBDIRS) clean install zip bin<|MERGE_RESOLUTION|>--- conflicted
+++ resolved
@@ -8,11 +8,7 @@
 
 PLATFORM=$(shell uname | tr '[A-Z]' '[a-z]')-$(shell uname -m)
 OS=$(shell uname -o 2>&1)
-<<<<<<< HEAD
-SUBDIRS= actisense-serial analyzer n2kd nmea0183 group-function
-=======
-SUBDIRS= actisense-serial analyzer n2kd nmea0183 ip
->>>>>>> 78800061
+SUBDIRS= actisense-serial analyzer n2kd nmea0183 ip group-function
 # The closed source code includes more directories
 
 
