/*

Analyzes NMEA 2000 PGNs.

(C) 2009-2015, Kees Verruijt, Harlingen, The Netherlands.

This file is part of CANboat.

CANboat is free software: you can redistribute it and/or modify
it under the terms of the GNU General Public License as published by
the Free Software Foundation, either version 3 of the License, or
(at your option) any later version.

CANboat is distributed in the hope that it will be useful,
but WITHOUT ANY WARRANTY; without even the implied warranty of
MERCHANTABILITY or FITNESS FOR A PARTICULAR PURPOSE.  See the
GNU General Public License for more details.

You should have received a copy of the GNU General Public License
along with CANboat.  If not, see <http://www.gnu.org/licenses/>.

*/

#define GLOBALS
#include "analyzer.h"
#include "common.h"

enum RawFormats
{
  RAWFORMAT_UNKNOWN,
  RAWFORMAT_PLAIN,
  RAWFORMAT_FAST,
  RAWFORMAT_AIRMAR,
  RAWFORMAT_CHETCO,
  RAWFORMAT_GARMIN_CSV1,
  RAWFORMAT_GARMIN_CSV2,
  RAWFORMAT_YDWG02
};

enum RawFormats format = RAWFORMAT_UNKNOWN;

enum GeoFormats
{
  GEO_DD,
  GEO_DM,
  GEO_DMS
};

typedef struct
{
  size_t   lastFastPacket;
  size_t   size;
  size_t   allocSize;
  uint8_t *data;
} Packet;

typedef struct
{
  Packet packetList[ARRAY_SIZE(pgnList)];
} DevicePackets;

DevicePackets *device[256];
char *         manufacturer[1 << 12];

bool            showRaw       = false;
bool            showData      = false;
bool            showBytes     = false;
bool            showJson      = false;
bool            showJsonValue = false;
bool            showSI        = false; // Output everything in strict SI units
char *          sep           = " ";
char            closingBraces[8]; // } and ] chars to close sentence in JSON mode, otherwise empty string
enum GeoFormats showGeo  = GEO_DD;
int             onlyPgn  = 0;
int             onlySrc  = -1;
int             clockSrc = -1;
size_t          heapSize = 0;

int g_variableFieldRepeat[2]; // Actual number of repetitions
int g_variableFieldIndex;

static enum RawFormats detectFormat(const char *msg);
static bool            printCanFormat(RawMessage *msg);
static bool            printNumber(char *fieldName, Field *field, uint8_t *data, size_t startBit, size_t bits);
static void            camelCase(bool upperCamelCase);
static void            explain(void);
static void            explainXML(void);
static void            fillFieldCounts(void);
static void            fillManufacturers(void);
static void            printCanRaw(RawMessage *msg);

void usage(char **argv, char **av)
{
  printf("Unknown or invalid argument %s\n", av[0]);
  printf("Usage: %s [[-raw] [-json [-nv] [-camel | -upper-camel]] [-data] [-debug] [-d] [-q] [-si] [-geo {dd|dm|dms}] [-src <src> "
         "| <pgn>]] ["
#ifndef SKIP_SETSYSTEMCLOCK
         "-clocksrc <src> | "
#endif
         "-explain | -explain-xml [-upper-camel]] | -version\n",
         argv[0]);
  exit(1);
}

int main(int argc, char **argv)
{
  int    r;
  char   msg[2000];
  FILE * file         = stdin;
  int    ac           = argc;
  char **av           = argv;
  bool   doExplainXML = false;
  bool   doExplain    = false;

  setProgName(argv[0]);

  for (; ac > 1; ac--, av++)
  {
    if (strcasecmp(av[1], "-version") == 0)
    {
      printf("%s\n", VERSION);
      exit(0);
    }
    else if (strcasecmp(av[1], "-explain-xml") == 0)
    {
      doExplainXML = true;
    }
    else if (strcasecmp(av[1], "-explain") == 0)
    {
      doExplain = true;
    }
    else if (strcasecmp(av[1], "-raw") == 0)
    {
      showRaw = true;
    }
    else if (strcasecmp(av[1], "-debug") == 0)
    {
      showBytes = true;
    }
    else if (strcasecmp(av[1], "-d") == 0)
    {
      setLogLevel(LOGLEVEL_DEBUG);
    }
    else if (strcasecmp(av[1], "-q") == 0)
    {
      setLogLevel(LOGLEVEL_ERROR);
    }
    else if (ac > 2 && strcasecmp(av[1], "-geo") == 0)
    {
      if (strcasecmp(av[2], "dd") == 0)
      {
        showGeo = GEO_DD;
      }
      else if (strcasecmp(av[2], "dm") == 0)
      {
        showGeo = GEO_DM;
      }
      else if (strcasecmp(av[2], "dms") == 0)
      {
        showGeo = GEO_DMS;
      }
      else
      {
        usage(argv, av + 1);
      }
      ac--;
      av++;
    }
    else if (strcasecmp(av[1], "-si") == 0)
    {
      showSI = true;
    }
    else if (strcasecmp(av[1], "-nosi") == 0)
    {
      showSI = false;
    }
    else if (strcasecmp(av[1], "-camel") == 0)
    {
      camelCase(false);
    }
    else if (strcasecmp(av[1], "-upper-camel") == 0)
    {
      camelCase(true);
    }
    else if (strcasecmp(av[1], "-json") == 0)
    {
      showJson = true;
    }
    else if (strcasecmp(av[1], "-nv") == 0)
    {
      showJsonValue = true;
    }
    else if (strcasecmp(av[1], "-data") == 0)
    {
      showData = true;
    }
    else if (ac > 2 && strcasecmp(av[1], "-src") == 0)
    {
      onlySrc = strtol(av[2], 0, 10);
      ac--;
      av++;
    }
#ifndef SKIP_SETSYSTEMCLOCK
    else if (ac > 2 && strcasecmp(av[1], "-clocksrc") == 0)
    {
      clockSrc = strtol(av[2], 0, 10);
      ac--;
      av++;
    }
#endif
    else if (ac > 2 && strcasecmp(av[1], "-file") == 0)
    {
      file = fopen(av[2], "r");
      if (!file)
      {
        printf("Cannot open file %s\n", av[2]);
        exit(1);
      }
      ac--;
      av++;
    }
    else
    {
      onlyPgn = strtol(av[1], 0, 10);
      if (onlyPgn > 0)
      {
        printf("Only logging PGN %d\n", onlyPgn);
      }
      else
      {
        usage(argv, av + 1);
      }
    }
  }

  if (doExplain)
  {
    explain();
    exit(0);
  }
  if (doExplainXML)
  {
    if (!pgnList[0].camelDescription)
    {
      camelCase(false);
    }
    explainXML();
    exit(0);
  }

  if (!showJson)
  {
    logInfo("N2K packet analyzer\n" COPYRIGHT);
  }

  fillManufacturers();
  fillFieldCounts();
  checkPgnList();

  while (fgets(msg, sizeof(msg) - 1, file))
  {
    RawMessage   m;
    unsigned int prio, pgn, dst, src, junk;
    char *       p;
    unsigned int i;

    if (*msg == 0 || *msg == '\n')
    {
      continue;
    }

    if (format == RAWFORMAT_UNKNOWN)
    {
      format = detectFormat(msg);
      if (format == RAWFORMAT_GARMIN_CSV1 || format == RAWFORMAT_GARMIN_CSV2)
      {
        // Skip first line containing header line
        continue;
      }
    }

    switch (format)
    {
      case RAWFORMAT_PLAIN:
        r = parseRawFormatPlain(msg, &m, showJson);
        if (r >= 0)
        {
          break;
        }
        // Else fall through to fast!
<<<<<<< HEAD

      case RAWFORMAT_FAST:
        r = parseRawFormatFast(msg, &m, showJson);
        break;

      case RAWFORMAT_AIRMAR:
        r = parseRawFormatAirmar(msg, &m, showJson);
        break;

      case RAWFORMAT_CHETCO:
        r = parseRawFormatChetco(msg, &m, showJson);
        break;

      case RAWFORMAT_GARMIN_CSV1:
      case RAWFORMAT_GARMIN_CSV2:
        r = parseRawFormatGarminCSV(msg, &m, showJson, format == RAWFORMAT_GARMIN_CSV2);
=======

      case RAWFORMAT_FAST:
        r = parseRawFormatFast(msg, &m, showJson);
        break;

      case RAWFORMAT_AIRMAR:
        r = parseRawFormatAirmar(msg, &m, showJson);
        break;

      case RAWFORMAT_CHETCO:
        r = parseRawFormatChetco(msg, &m, showJson);
        break;

      case RAWFORMAT_GARMIN_CSV1:
      case RAWFORMAT_GARMIN_CSV2:
        r = parseRawFormatGarminCSV(msg, &m, showJson, format == RAWFORMAT_GARMIN_CSV2);
        break;

      case RAWFORMAT_YDWG02:
        r = parseRawFormatYDWG02(msg, &m, showJson);
>>>>>>> 65bedef1
        break;

      default:
        logError("Unknown message format\n");
        exit(1);
    }

    if (r == 0)
    {
      printCanFormat(&m);
      printCanRaw(&m);
    }
    else
    {
      logError("Unknown message error %d: %s\n", r, msg);
    }
  }

  return 0;
}

enum RawFormats detectFormat(const char *msg)
{
  char *       p;
  int          r;
  unsigned int len;

  if (msg[0] == '$' && strncmp(msg, "$PCDIN", 6) == 0)
  {
    logInfo("Detected Chetco protocol with all data on one line\n");
    return RAWFORMAT_CHETCO;
  }

  if (strcmp(msg, "Sequence #,Timestamp,PGN,Name,Manufacturer,Remote Address,Local Address,Priority,Single Frame,Size,Packet\n")
      == 0)
  {
    logInfo("Detected Garmin CSV protocol with relative timestamps\n");
    return RAWFORMAT_GARMIN_CSV1;
  }

  if (strcmp(msg,
             "Sequence #,Month_Day_Year_Hours_Minutes_Seconds_msTicks,PGN,Processed PGN,Name,Manufacturer,Remote Address,Local "
             "Address,Priority,Single Frame,Size,Packet\n")
      == 0)
  {
    logInfo("Detected Garmin CSV protocol with absolute timestamps\n");
    return RAWFORMAT_GARMIN_CSV2;
  }

  p = strchr(msg, ' ');
  if (p && (p[1] == '-' || p[2] == '-'))
  {
    logInfo("Detected Airmar protocol with all data on one line\n");
    return RAWFORMAT_AIRMAR;
  }

  p = strchr(msg, ',');
  if (p)
  {
    r = sscanf(p, ",%*u,%*u,%*u,%*u,%u,%*x,%*x,%*x,%*x,%*x,%*x,%*x,%*x,%*x", &len);
    if (r < 1)
    {
      return RAWFORMAT_UNKNOWN;
    }
    if (len > 8)
    {
      logInfo("Detected normal format with all data on one line\n");
      return RAWFORMAT_FAST;
    }
    logInfo("Assuming normal format with one line per packet\n");
    return RAWFORMAT_PLAIN;
  }

  {
    int  a, b, c, d, f;
    char e;
    if (sscanf(msg, "%d:%d:%d.%d %c %08X ", &a, &b, &c, &d, &e, &f) == 6)
    {
      logInfo("Detected YDWG-02 protocol with all data on one line\n");
      return RAWFORMAT_YDWG02;
    }
  }

  return RAWFORMAT_UNKNOWN;
}

char *getSep()
{
  char *s = sep;

  if (showJson)
  {
    sep = ",";
    if (strchr(s, '{'))
    {
      if (strlen(closingBraces) >= sizeof(closingBraces) - 2)
      {
        logError("Too many braces\n");
        exit(2);
      }
      strcat(closingBraces, "}");
    }
  }
  else
  {
    sep = ";";
  }

  return s;
}

static void fillManufacturers(void)
{
  size_t i;

  for (i = 0; i < ARRAY_SIZE(manufacturer); i++)
  {
    manufacturer[i] = 0;
  }
  for (i = 0; i < ARRAY_SIZE(companyList); i++)
  {
    manufacturer[companyList[i].id] = companyList[i].name;
  }
}

static void fillFieldCounts(void)
{
  size_t i, j;

  for (i = 0; i < ARRAY_SIZE(pgnList); i++)
  {
    for (j = 0; pgnList[i].fieldList[j].name && j < ARRAY_SIZE(pgnList[i].fieldList); j++)
      ;
    if (j == ARRAY_SIZE(pgnList[i].fieldList))
    {
      logError("Internal error: PGN %d '%s' does not have correct fieldlist.\n", pgnList[i].pgn, pgnList[i].description);
      exit(2);
    }
    if (j == 0 && pgnList[i].known)
    {
      logError("Internal error: PGN %d '%s' does not have fields.\n", pgnList[i].pgn, pgnList[i].description);
      exit(2);
    }
    pgnList[i].fieldCount = j;
  }
}

char  mbuf[8192];
char *mp = mbuf;

void mprintf(const char *format, ...)
{
  va_list ap;
  int     remain;

  va_start(ap, format);
  remain = sizeof(mbuf) - (mp - mbuf) - 1;
  if (remain > 0)
  {
    mp += vsnprintf(mp, remain, format, ap);
  }
  va_end(ap);
}

void mreset(void)
{
  mp = mbuf;
}

void mwrite(FILE *stream)
{
  fwrite(mbuf, sizeof(char), mp - mbuf, stream);
  fflush(stream);
  mreset();
}

static void printCanRaw(RawMessage *msg)
{
  size_t i;
  FILE * f = stdout;

  if (onlySrc >= 0 && onlySrc != msg->src)
  {
    return;
  }

  if (showJson)
  {
    f = stderr;
  }

  if (showRaw && (!onlyPgn || onlyPgn == msg->pgn))
  {
    fprintf(f, "%s %u %03u %03u %6u :", msg->timestamp, msg->prio, msg->src, msg->dst, msg->pgn);
    for (i = 0; i < msg->len; i++)
    {
      fprintf(f, " %02x", msg->data[i]);
    }
    putc('\n', f);
  }
}

/*
 * There are three ways to print lat/long: DD, DM, DMS.
 * We print in the way set by the config. Default is DMS. DD is useful for Google Maps.
 */

static bool printLatLon(char *name, double resolution, uint8_t *data, size_t bytes)
{
  uint64_t absVal;
  int64_t  value;
  size_t   i;

  value = 0;
  for (i = 0; i < bytes; i++)
  {
    value |= ((uint64_t) data[i]) << (i * 8);
  }
  if (bytes == 4 && ((data[3] & 0x80) > 0))
  {
    value |= UINT64_C(0xffffffff00000000);
  }
  if (value > ((bytes == 8) ? INT64_C(0x7ffffffffffffffd) : INT64_C(0x7ffffffd)))
  {
    return false;
  }

  if (bytes == 8)
  {
    if (showBytes)
    {
      mprintf("(%" PRIx64 " = %" PRId64 ") ", value, value);
    }

    value /= INT64_C(1000000000);
  }
  absVal = (value < 0) ? -value : value;

  if (showBytes)
  {
    mprintf("(%" PRId64 ") ", value);
  }

  if (showGeo == GEO_DD)
  {
    double dd = (double) value / (double) RES_LAT_LONG_PRECISION;

    if (showJson)
    {
      mprintf("%s\"%s\":%10.7f", getSep(), name, dd);
    }
    else
    {
      mprintf("%s %s = %10.7f", getSep(), name, dd);
    }
  }
  else if (showGeo == GEO_DM)
  {
    /* One degree = 10e6 */

    uint64_t degrees   = (absVal / RES_LAT_LONG_PRECISION);
    uint64_t remainder = (absVal % RES_LAT_LONG_PRECISION);
    double   minutes   = (remainder * 60) / (double) RES_LAT_LONG_PRECISION;

    mprintf((showJson ? "%s\"%s\":\"%02u&deg; %6.3f %c\"" : "%s %s = %02ud %6.3f %c"),
            getSep(),
            name,
            (uint32_t) degrees,
            minutes,
            ((resolution == RES_LONGITUDE) ? ((value >= 0) ? 'E' : 'W') : ((value >= 0) ? 'N' : 'S')));
  }
  else
  {
    uint32_t degrees   = (uint32_t)(absVal / RES_LAT_LONG_PRECISION);
    uint32_t remainder = (uint32_t)(absVal % RES_LAT_LONG_PRECISION);
    uint32_t minutes   = (remainder * 60) / RES_LAT_LONG_PRECISION;
    double   seconds   = (((uint64_t) remainder * 3600) / (double) RES_LAT_LONG_PRECISION) - (60 * minutes);

    mprintf((showJson ? "%s\"%s\":\"%02u&deg;%02u&rsquo;%06.3f&rdquo;%c\"" : "%s %s = %02ud %02u' %06.3f\"%c"),
            getSep(),
            name,
            degrees,
            minutes,
            seconds,
            ((resolution == RES_LONGITUDE) ? ((value >= 0) ? 'E' : 'W') : ((value >= 0) ? 'N' : 'S')));
    if (showJson)
    {
      double dd = (double) value / (double) RES_LAT_LONG_PRECISION;
      mprintf("%s\"%s_dd\":%10.7f", getSep(), name, dd);
    }
  }
  return true;
}

static bool printDate(char *name, uint16_t d)
{
  char       buf[sizeof("2008.03.10") + 1];
  time_t     t;
  struct tm *tm;

  if (d >= 0xfffd)
  {
    return false;
  }

  if (showBytes)
  {
    mprintf("(date %hx = %hd) ", d, d);
  }

  t  = d * 86400;
  tm = gmtime(&t);
  if (!tm)
  {
    logAbort("Unable to convert %u to gmtime\n", (unsigned int) t);
  }
  strftime(buf, sizeof(buf), "%Y.%m.%d", tm);
  if (showJson)
  {
    mprintf("%s\"%s\":\"%s\"", getSep(), name, buf);
  }
  else
  {
    mprintf("%s %s = %s", getSep(), name, buf);
  }
  return true;
}

static bool printTime(char *name, uint32_t t)
{
  uint32_t       hours;
  uint32_t       minutes;
  uint32_t       seconds;
  uint32_t       units;
  const uint32_t unitspersecond = 10000;

  if (t >= 0xfffffffd)
  {
    return false;
  }

  if (showBytes)
  {
    mprintf("(time %x = %u) ", t, t);
  }

  seconds = t / unitspersecond;
  units   = t % unitspersecond;
  minutes = seconds / 60;
  seconds = seconds % 60;
  hours   = minutes / 60;
  minutes = minutes % 60;

  if (showJson)
  {
    if (units)
    {
      mprintf("%s \"%s\": \"%02u:%02u:%02u.%05u\"", getSep(), name, hours, minutes, seconds, units);
    }
    else
    {
      mprintf("%s \"%s\": \"%02u:%02u:%02u\"", getSep(), name, hours, minutes, seconds);
    }
  }
  else
  {
    if (units)
    {
      mprintf("%s %s = %02u:%02u:%02u.%05u", getSep(), name, hours, minutes, seconds, units);
    }
    else
    {
      mprintf("%s %s = %02u:%02u:%02u", getSep(), name, hours, minutes, seconds);
    }
  }
  return true;
}

static bool printTemperature(char *name, uint32_t t, uint32_t bits, double resolution)
{
  double k = t * resolution;
  double c = k - 273.15;
  double f = c * 1.8 + 32;

  if ((bits == 16 && t >= 0xfffd) || (bits == 24 && t >= 0xfffffd))
  {
    return false;
  }

  if (showSI)
  {
    if (showJson)
    {
      mprintf("%s\"%s\":%.2f", getSep(), name, k, f);
    }
    else
    {
      mprintf("%s %s = %.2f K", getSep(), name, k);
    }
    return true;
  }

  if (showJson)
  {
    mprintf("%s\"%s\":%.2f", getSep(), name, c, f);
  }
  else
  {
    mprintf("%s %s = %.2f C (%.1f F)", getSep(), name, c, f);
  }

  return true;
}

static bool printPressure(char *name, uint32_t v, Field *field)
{
  int32_t pressure;
  double  bar;
  double  psi;

  if (field->size <= 16)
  {
    if (v >= 0xfffd)
    {
      return false;
    }
  }
  if (v >= 0xfffffffd)
  {
    return false;
  }

  // There are four types of known pressure: unsigned hectopascal, signed kpa, unsigned kpa, unsigned four bytes in pascal.

  if (field->hasSign)
  {
    pressure = (int16_t) v;
  }
  else
  {
    pressure = v;
  }
  // Now scale pascal properly, it is in hPa or kPa.
  if (field->units)
  {
    switch (field->units[0])
    {
      case 'h':
      case 'H':
        pressure *= 100;
        break;
      case 'k':
      case 'K':
        pressure *= 1000;
        break;
      case 'd':
        pressure /= 10;
        break;
    }
  }

  bar = pressure / 100000.0; /* 1000 hectopascal = 1 Bar */
  psi = pressure / 1450.377; /* Silly but still used in some parts of the world */

  if (showJson)
  {
    mprintf("%s\"%s\":%" PRId32 "", getSep(), name, pressure);
  }
  else
  {
    mprintf("%s %s = %.3f bar (%.1f PSI)", getSep(), name, bar, psi);
  }
  return true;
}

static void print6BitASCIIChar(uint8_t b)
{
  int c;
  if (b < 0x28)
  {
    c = b + 0x30;
  }
  else
  {
    c = b + 0x38;
  }
  if (showJson && (c == '\\'))
  {
    putchar(c);
  }
  putchar(c);
}

static bool print6BitASCIIText(char *name, uint8_t *data, size_t startBit, size_t bits)
{
  uint8_t  value        = 0;
  uint8_t  maxValue     = 0;
  uint8_t  bitMask      = 1 << startBit;
  uint64_t bitMagnitude = 1;
  size_t   bit;
  char     buf[128];

  if (showJson)
  {
    mprintf("%s\"%s\":\"", getSep(), name);
  }
  else
  {
    mprintf("%s %s = ", getSep(), name);
  }

  for (bit = 0; bit < bits && bit < sizeof(buf) * 8; bit++)
  {
    /* Act on the current bit */
    bool bitIsSet = (*data & bitMask) > 0;
    maxValue |= bitMagnitude;
    if (bitIsSet)
    {
      value |= bitMagnitude;
    }

    /* Find the next bit */
    if (bitMask == 128)
    {
      bitMask = 1;
      data++;
    }
    else
    {
      bitMask = bitMask << 1;
    }
    bitMagnitude = bitMagnitude << 1;

    if (bit % 6 == 5)
    {
      print6BitASCIIChar(value);
      value        = 0;
      bitMagnitude = 1;
    }
  }
  if (showJson)
  {
    mprintf("\"");
  }
  return true;
}

static bool printHex(char *name, uint8_t *data, size_t startBit, size_t bits)
{
  uint8_t  value        = 0;
  uint8_t  maxValue     = 0;
  uint8_t  bitMask      = 1 << startBit;
  uint64_t bitMagnitude = 1;
  size_t   bit;
  char     buf[128];

  if (showBytes)
  {
    mprintf("(%s,%p,%zu,%zu) ", name, data, startBit, bits);
  }

  if (showJson)
  {
    mprintf("%s\"%s\":\"", getSep(), name);
  }
  else
  {
    mprintf("%s %s = ", getSep(), name);
  }

  for (bit = 0; bit < bits && bit < sizeof(buf) * 8; bit++)
  {
    /* Act on the current bit */
    bool bitIsSet = (*data & bitMask) > 0;
    maxValue |= bitMagnitude;
    if (bitIsSet)
    {
      value |= bitMagnitude;
    }

    /* Find the next bit */
    if (bitMask == 128)
    {
      bitMask = 1;
      data++;
    }
    else
    {
      bitMask = bitMask << 1;
    }
    bitMagnitude = bitMagnitude << 1;

    if (bit % 8 == 7)
    {
      mprintf("%02x ", value);
      value        = 0;
      bitMagnitude = 1;
    }
  }
  if (showJson)
  {
    mprintf("\"");
  }
  return true;
}

static bool printDecimal(char *name, uint8_t *data, size_t startBit, size_t bits)
{
  uint8_t  value        = 0;
  uint8_t  maxValue     = 0;
  uint8_t  bitMask      = 1 << startBit;
  uint64_t bitMagnitude = 1;
  size_t   bit;
  char     buf[128];

  if (showBytes)
  {
    mprintf("(%s,%p,%zu,%zu) ", name, data, startBit, bits);
  }

  if (showJson)
  {
    mprintf("%s\"%s\":\"", getSep(), name);
  }
  else
  {
    mprintf("%s %s = ", getSep(), name);
  }

  for (bit = 0; bit < bits && bit < sizeof(buf) * 8; bit++)
  {
    /* Act on the current bit */
    bool bitIsSet = (*data & bitMask) > 0;
    maxValue |= bitMagnitude;
    if (bitIsSet)
    {
      value |= bitMagnitude;
    }

    /* Find the next bit */
    if (bitMask == 128)
    {
      bitMask = 1;
      data++;
    }
    else
    {
      bitMask = bitMask << 1;
    }
    bitMagnitude = bitMagnitude << 1;

    if (bit % 8 == 7)
    {
      if (value < 100)
      {
        mprintf("%02u", value);
      }
      value        = 0;
      bitMagnitude = 1;
    }
  }
  if (showJson)
  {
    mprintf("\"");
  }
  return true;
}

static bool printVarNumber(char *fieldName, Pgn *pgn, uint32_t refPgn, Field *field, uint8_t *data, size_t startBit, size_t *bits)
{
  Field *refField;
  size_t size, bytes;

  /* PGN 126208 contains variable field length.
   * The field length can be derived from the PGN mentioned earlier in the message,
   * plus the field number.
   */

  /*
   * This is rather hacky. We know that the 'data' pointer points to the n-th variable field
   * length and thus that the field number is exactly one byte earlier.
   */

  refField = getField(refPgn, data[-1] - 1);
  if (refField)
  {
    *bits = (refField->size + 7) & ~7; // Round # of bits in field refField up to complete bytes: 1->8, 7->8, 8->8 etc.
    if (showBytes)
    {
      mprintf("(refField %s size = %u in %zu bytes)", refField->name, refField->size, *bits / 8);
    }
    return printNumber(fieldName, field, data, startBit, refField->size);
  }

  logError("Pgn %d Field %s: cannot derive variable length from PGN %d field # %d\n", pgn->pgn, field->name, refPgn, data[-1]);
  *bits = 8; /* Gotta assume something */
  return false;
}

static bool printNumber(char *fieldName, Field *field, uint8_t *data, size_t startBit, size_t bits)
{
  bool    ret = false;
  int64_t value;
  int64_t maxValue;
  int64_t reserved;
  double  a;

  extractNumber(field, data, startBit, bits, &value, &maxValue);

  /* There are max five reserved values according to ISO 11873-9 (that I gather from indirect sources)
   * but I don't yet know which datafields reserve the reserved values.
   */
#define DATAFIELD_UNKNOWN (0)
#define DATAFIELD_ERROR (-1)
#define DATAFIELD_RESERVED1 (-2)
#define DATAFIELD_RESERVED2 (-3)
#define DATAFIELD_RESERVED3 (-4)

  if (maxValue >= 15)
  {
    reserved = 2; /* DATAFIELD_ERROR and DATAFIELD_UNKNOWN */
  }
  else if (maxValue > 1)
  {
    reserved = 1; /* DATAFIELD_UNKNOWN */
  }
  else
  {
    reserved = 0;
  }

  if (fieldName[0] == '#')
  {
    logDebug("g_variableFieldRepeat[%d]=%d\n", g_variableFieldIndex, value);
    g_variableFieldRepeat[g_variableFieldIndex++] = value;
  }

  if (value <= maxValue - reserved)
  {
    if (field->units && field->units[0] == '=')
    {
      char  lookfor[20];
      char *s;

      sprintf(lookfor, "=%" PRId64, value);
      if (strcmp(lookfor, field->units) != 0)
      {
        if (showBytes)
          logError("Field %s value %" PRId64 " does not match %s\n", fieldName, value, field->units + 1);
        return false;
      }
      s = field->description;
      if (!s)
      {
        s = lookfor + 1;
      }
      if (showJson)
      {
        mprintf("%s\"%s\":\"%s\"", getSep(), fieldName, s);
      }
      else
      {
        mprintf("%s %s = %s", getSep(), fieldName, s);
      }
    }

    else if (field->resolution == RES_LOOKUP && field->units)
    {
      char  lookfor[20];
      char *s, *e;

      sprintf(lookfor, ",%" PRId64 "=", value);
      s = strstr(field->units, lookfor);
      if (s)
      {
        s += strlen(lookfor);
        e = strchr(s, ',');
        e = e ? e : s + strlen(s);
        if (showJsonValue)
        {
          mprintf("%s\"%s\":{\"value\":%" PRId64 ",\"name\":\"%.*s\"}", getSep(), fieldName, value, (int) (e - s), s);
        }
        else if (showJson)
        {
          mprintf("%s\"%s\":\"%.*s\"", getSep(), fieldName, (int) (e - s), s);
        }
        else
        {
          mprintf("%s %s = %.*s", getSep(), fieldName, (int) (e - s), s);
        }
      }
      else
      {
        if (showJson)
        {
          mprintf("%s\"%s\":\"%" PRId64 "\"", getSep(), fieldName, value);
        }
        else
        {
          mprintf("%s %s = %" PRId64 "", getSep(), fieldName, value);
        }
      }
    }

    else if (field->resolution == RES_BITFIELD && field->units)
    {
      char         lookfor[20];
      char *       s, *e;
      unsigned int bit;
      uint64_t     bitValue;
      char         sep;

      logDebug("RES_BITFIELD value %" PRIx64 "\n", value);
      if (showJson)
      {
        mprintf("%s\"%s\": ", getSep(), fieldName);
        sep = '[';
      }
      else
      {
        mprintf("%s %s =", getSep(), fieldName);
        sep = ' ';
      }

      for (bitValue = 1, bit = 0; bitValue <= maxValue; (bitValue *= 2), bit++)
      {
        logDebug("RES_BITFIELD is bit %u value %" PRIx64 " set %d\n", bit, bitValue, (value & value) >= 0);
        if ((value & bitValue) != 0)
        {
          sprintf(lookfor, ",%u=", bit);
          s = strstr(field->units, lookfor);
          if (s)
          {
            s += strlen(lookfor);
            e = strchr(s, ',');
            e = e ? e : s + strlen(s);
            if (showJson)
            {
              mprintf("%c\"%.*s\"", sep, (int) (e - s), s);
              sep = ',';
            }
            else
            {
              mprintf("%c%.*s", sep, (int) (e - s), s);
              sep = ',';
            }
          }
          else
          {
            mprintf("%c\"%" PRIu64 "\"", sep, bitValue);
            sep = ',';
          }
        }
      }
      if (showJson)
      {
        if (sep != '[')
        {
          mprintf("]");
        }
        else
        {
          mprintf("[]");
        }
      }
    }

    else if (field->resolution == RES_BINARY)
    {
      if (showJson)
      {
        mprintf("%s\"%s\":\"%" PRId64 "\"", getSep(), fieldName, value);
      }
      else
      {
        mprintf("%s %s = 0x%" PRIx64, getSep(), fieldName, value);
      }
    }
    else if (field->resolution == RES_MANUFACTURER)
    {
      char *m = 0;
      char  unknownManufacturer[30];

      if (value > 0 && value < ARRAY_SIZE(manufacturer))
      {
        m = manufacturer[value];
      }
      if (!m)
      {
        if (showJson)
        {
          mprintf("%s \"%s\":%" PRId64, getSep(), fieldName, value);
          return true;
        }
        sprintf(unknownManufacturer, "Unknown Manufacturer %" PRId64, value);
        m = unknownManufacturer;
      }

      if (showJsonValue)
      {
        mprintf("%s \"%s\":{\"value\":%" PRId64 ",\"name\":\"%s\"}", getSep(), fieldName, value, m);
      }
      else if (showJson)
      {
        mprintf("%s \"%s\": \"%s\"", getSep(), fieldName, m);
      }
      else
      {
        mprintf("%s %s = %s", getSep(), fieldName, m);
      }
    }
    else
    {
      if (field->resolution == RES_INTEGER)
      {
        if (showJson)
        {
          mprintf("%s\"%s\":%" PRId64 "", getSep(), fieldName, value);
        }
        else
        {
          mprintf("%s %s = %" PRId64, getSep(), fieldName, value);
        }
      }
      else
      {
        int         precision;
        double      r;
        const char *units = field->units;

        a = (double) value * field->resolution;

        precision = 0;
        for (r = field->resolution; (r > 0.0) && (r < 1.0); r *= 10.0)
        {
          precision++;
        }

        if (field->resolution == RES_RADIANS)
        {
          units = "rad";
          if (!showSI)
          {
            a *= RadianToDegree;
            precision -= 3;
            units = "deg";
          }
        }
        else if (field->resolution == RES_ROTATION || field->resolution == RES_HIRES_ROTATION)
        {
          units = "rad/s";
          if (!showSI)
          {
            a *= RadianToDegree;
            precision -= 3;
            units = "deg/s";
          }
        }
        else if (units && showSI)
        {
          if (strcmp(units, "kWh") == 0)
          {
            a *= 3.6e6; // 1 kWh = 3.6 MJ.
          }
          else if (strcmp(units, "Ah") == 0)
          {
            a *= 3600.0; // 1 Ah = 3600 C.
          }

          // Many more to follow, but pgn.h is not yet complete enough...
        }

        if (showJson)
        {
          mprintf("%s\"%s\":%.*f", getSep(), fieldName, precision, a);
        }
        else if (units && strcmp(units, "m") == 0 && a >= 1000.0)
        {
          mprintf("%s %s = %.*f km", getSep(), fieldName, precision + 3, a / 1000);
        }
        else
        {
          mprintf("%s %s = %.*f", getSep(), fieldName, precision, a);
          if (units)
          {
            mprintf(" %s", units);
          }
        }
      }
    }
  }
  else
  {
    /* For json, which is supposed to be effective for machine operations
     * we just ignore the special values.
     */
    if (!showJson)
    {
      switch (value - maxValue)
      {
        case DATAFIELD_UNKNOWN:
          mprintf("%s %s = Unknown", getSep(), fieldName);
          break;
        case DATAFIELD_ERROR:
          mprintf("%s %s = ERROR", getSep(), fieldName);
          break;
        case DATAFIELD_RESERVED1:
          mprintf("%s %s = RESERVED1", getSep(), fieldName);
          break;
        case DATAFIELD_RESERVED2:
          mprintf("%s %s = RESERVED2", getSep(), fieldName);
          break;
        case DATAFIELD_RESERVED3:
          mprintf("%s %s = RESERVED3", getSep(), fieldName);
          break;
        default:
          mprintf("%s %s = Unhandled value %ld max %ld (%ld)", getSep(), fieldName, value, maxValue, value - maxValue);
      }
    }
  }

  return true;
}

void setSystemClock(uint16_t currentDate, uint32_t currentTime)
{
#ifndef SKIP_SETSYSTEMCLOCK
  static uint16_t prevDate        = UINT16_MAX;
  static uint32_t prevTime        = UINT32_MAX;
  const uint32_t  unitspersecond  = 10000;
  const uint32_t  microsperunit   = 100;
  const uint32_t  microspersecond = 1000000;
  const uint32_t  secondsperday   = 86400;
  struct timeval  now;
  struct timeval  gps;
  struct timeval  delta;
  struct timeval  olddelta;

#ifdef HAS_ADJTIME
  const int maxDelta = 30;
#else
  const int maxDelta = 1;
#endif

  logDebug("setSystemClock = %u/%u\n", currentDate, currentTime);

  if (prevDate == UINT16_MAX)
  {
    logDebug("setSystemClock: first time\n");
    prevDate = currentDate;
    prevTime = currentTime;
    return;
  }
  if (prevTime == currentTime && prevDate == currentDate)
  {
    logDebug("System clock not changed\n");
    return;
  }

  if (gettimeofday(&now, 0))
  {
    logError("Can't get system clock\n");
    return;
  }

  gps.tv_sec  = currentDate * secondsperday + currentTime / unitspersecond;
  gps.tv_usec = (currentTime % unitspersecond) * microsperunit;

  if (gps.tv_sec < now.tv_sec - maxDelta || gps.tv_sec > now.tv_sec + maxDelta)
  {
    if (settimeofday(&gps, 0))
    {
      logError("Failed to adjust system clock to %" PRIu64 "/%06u\n", (uint64_t) gps.tv_sec, gps.tv_usec);
      return;
    }
    if (showBytes)
    {
      logInfo("Set system clock to %" PRIu64 "/%06u\n", (uint64_t) gps.tv_sec, gps.tv_usec);
    }
    return;
  }

#ifdef HAS_ADJTIME

  delta.tv_sec  = 0;
  delta.tv_usec = gps.tv_usec - now.tv_usec + microspersecond * (gps.tv_sec - now.tv_sec);

  if (delta.tv_usec < 2000 && delta.tv_usec > -2000)
  {
    if (showBytes)
    {
      logDebug("Forget about small system clock skew %d\n", delta.tv_usec);
    }
    return;
  }

  if (adjtime(&delta, &olddelta))
  {
    logError("Failed to adjust system clock by %d usec\n", delta.tv_usec);
    return;
  }

  if (showBytes)
  {
    logDebug("Now = %" PRIu64 "/%06u ", (uint64_t) now.tv_sec, now.tv_usec);
    logDebug("GPS = %" PRIu64 "/%06u ", (uint64_t) gps.tv_sec, gps.tv_usec);
    logDebug("Adjusting system clock by %d usec\n", delta.tv_usec);
    if (olddelta.tv_sec || olddelta.tv_usec)
    {
      logDebug("(Old delta not yet completed %" PRIu64 "/%d\n", (uint64_t) olddelta.tv_sec, olddelta.tv_usec);
    }
  }

#endif
#endif
}

static void print_ascii_json_escaped(uint8_t *data, int len)
{
  int c;
  int k;

  for (k = 0; k < len; k++)
  {
    c = data[k];
    switch (c)
    {
      case '\b':
        mprintf("%s", "\\b");
        break;

      case '\n':
        mprintf("%s", "\\n");
        break;

      case '\r':
        mprintf("%s", "\\r");
        break;

      case '\t':
        mprintf("%s", "\\t");
        break;

      case '\f':
        mprintf("%s", "\\f");
        break;

      case '"':
        mprintf("%s", "\\\"");
        break;

      case '\\':
        mprintf("%s", "\\\\");
        break;

      case '/':
        mprintf("%s", "\\/");
        break;

      case '\377':
        // 0xff has been seen on recent Simrad VHF systems, and it seems to indicate
        // end-of-field, with noise following. Assume this does not break other systems.
        return;

      default:
        if (c >= ' ' && c <= '~')
          mprintf("%c", c);
    }
  }
}

void printPacket(size_t index, size_t unknownIndex, RawMessage *msg)
{
  size_t  fastPacketIndex;
  size_t  bucket;
  Packet *packet;
  Pgn *   pgn = &pgnList[index];
  size_t  subIndex;

  if (!device[msg->src])
  {
    heapSize += sizeof(DevicePackets);
    logDebug("New device at address %u (heap %zu bytes)\n", msg->src, heapSize);
    device[msg->src] = calloc(1, sizeof(DevicePackets));
    if (!device[msg->src])
    {
      die("Out of memory\n");
    }
  }
  packet = &(device[msg->src]->packetList[index]);

  if (!packet->data)
  {
    packet->allocSize = max(max(pgn->size, 8) + FASTPACKET_BUCKET_N_SIZE, msg->len);
    heapSize += packet->allocSize;
    logInfo("New PGN %u for device %u (heap %zu bytes)\n", pgn->pgn, msg->src, heapSize);
    packet->data = malloc(packet->allocSize);
    if (!packet->data)
    {
      die("Out of memory\n");
    }
  }

  if (msg->len > 0x8 || format != RAWFORMAT_PLAIN)
  {
    if (packet->allocSize < msg->len)
    {
      heapSize += msg->len - packet->allocSize;
      logDebug(
          "Resizing buffer for PGN %u device %u to accomodate %u bytes (heap %zu bytes)\n", pgn->pgn, msg->src, msg->len, heapSize);
      packet->data = realloc(packet->data, msg->len);
      if (!packet->data)
      {
        die("Out of memory\n");
      }
      packet->allocSize = msg->len;
    }
    memcpy(packet->data, msg->data, msg->len);
    packet->size = msg->len;
  }
  else if (pgn->size > 0x8)
  {
    fastPacketIndex = msg->data[FASTPACKET_INDEX];
    bucket          = fastPacketIndex & FASTPACKET_MAX_INDEX;

    if (bucket == 0)
    {
      size_t newSize = ((size_t) msg->data[FASTPACKET_SIZE]) + FASTPACKET_BUCKET_N_SIZE;

      if (packet->allocSize < newSize)
      {
        heapSize += newSize - packet->allocSize;
        logDebug("Resizing buffer for PGN %u device %u to accomodate %zu bytes (heap %zu bytes)\n",
                 pgn->pgn,
                 msg->src,
                 newSize,
                 heapSize);
        packet->data = realloc(packet->data, newSize);
        if (!packet->data)
        {
          die("Out of memory\n");
        }
        packet->allocSize = newSize;
      }
      packet->size = msg->data[FASTPACKET_SIZE];
      memcpy(packet->data, msg->data + FASTPACKET_BUCKET_0_OFFSET, FASTPACKET_BUCKET_0_SIZE);
    }
    else
    {
      if (packet->lastFastPacket + 1 != fastPacketIndex)
      {
        logError("PGN %u malformed packet for %u received; expected %zu but got %zu\n",
                 pgn->pgn,
                 msg->src,
                 packet->lastFastPacket + 1,
                 fastPacketIndex);
        return;
      }
      memcpy(packet->data + FASTPACKET_BUCKET_0_SIZE + FASTPACKET_BUCKET_N_SIZE * (bucket - 1),
             msg->data + FASTPACKET_BUCKET_N_OFFSET,
             FASTPACKET_BUCKET_N_SIZE);
    }
    packet->lastFastPacket = fastPacketIndex;

    if (FASTPACKET_BUCKET_0_SIZE + FASTPACKET_BUCKET_N_SIZE * bucket < packet->size)
    {
      /* Packet is not complete yet */
      return;
    }
  }
  else /* msg->len <= 8 && pgn->size <= 0x8 */
  {
    packet->size = msg->len;
    memcpy(packet->data, msg->data, msg->len);
  }

  printPgn(msg, packet->data, packet->size, showData, showJson);
}

static bool printCanFormat(RawMessage *msg)
{
  size_t i;
  size_t unknownIndex = 0;

  if (onlySrc >= 0 && onlySrc != msg->src)
  {
    return false;
  }

  for (i = 0; i < ARRAY_SIZE(pgnList); i++)
  {
    if (msg->pgn == pgnList[i].pgn)
    {
      if (onlyPgn)
      {
        if (msg->pgn == onlyPgn)
        {
          printPacket(i, unknownIndex, msg);
          return true;
        }
        continue;
      }
      if (!pgnList[i].size)
      {
        return true; /* We have field names, but no field sizes. */
      }
      /*
       * Found the pgn that matches this particular packet
       */
      printPacket(i, unknownIndex, msg);
      return true;
    }
    else if (msg->pgn < pgnList[i].pgn)
    {
      break;
    }
    if (pgnList[i].unknownPgn)
    {
      unknownIndex = i;
    }
  }
  if (!onlyPgn)
  {
    printPacket(unknownIndex, unknownIndex, msg);
  }
  return onlyPgn > 0;
}

static void explainPGN(Pgn pgn)
{
  int i;

  printf("PGN: %d / %08o / %05X - %u - %s\n\n", pgn.pgn, pgn.pgn, pgn.pgn, pgn.size, pgn.description);

  if (pgn.repeatingFields >= 100)
  {
    printf("     The last %u and %u fields repeat until the data is exhausted.\n\n",
           pgn.repeatingFields % 100,
           pgn.repeatingFields / 100);
  }
  else if (pgn.repeatingFields)
  {
    printf("     The last %u fields repeat until the data is exhausted.\n\n", pgn.repeatingFields);
  }
  for (i = 0; i < ARRAY_SIZE(pgn.fieldList) && pgn.fieldList[i].name; i++)
  {
    Field f = pgn.fieldList[i];
    printf("  Field #%d: %s%s%s\n",
           i + 1,
           f.name,
           f.name[0] && (f.description && f.description[0] && f.description[0] != ',') ? " - " : "",
           (!f.description || f.description[0] == ',') ? "" : f.description);
    if (!f.size)
    {
      printf("                  Bits: variable\n");
    }
    else
    {
      printf("                  Bits: %u\n", f.size);
    }

    if (f.units && f.units[0] == '=')
    {
      printf("                  Match: %s\n", &f.units[1]);
    }
    else if (f.units && f.units[0] != ',')
    {
      printf("                  Units: %s\n", f.units);
    }

    if (f.resolution < 0.0)
    {
      Resolution t = types[-1 * (int) f.resolution - 1];
      if (t.name)
      {
        printf("                  Type: %s\n", t.name);
      }
      if (t.resolution)
      {
        printf("                  Resolution: %s\n", t.resolution);
      }
      else if (f.resolution == RES_LATITUDE || f.resolution == RES_LONGITUDE)
      {
        if (f.size == BYTES(8))
        {
          printf("                  Resolution: %.16f\n", 1e-16);
        }
        else
        {
          printf("                  Resolution: %.7f\n", 1e-7);
        }
      }
    }
    else if (f.resolution != 1.0)
    {
      printf("                  Resolution: %g\n", f.resolution);
    }
    printf("                  Signed: %s\n", (f.hasSign) ? "true" : "false");
    if (f.offset != 0)
    {
      printf("                  Offset: %d\n", f.offset);
    }

    if ((f.resolution == RES_LOOKUP || f.resolution == RES_BITFIELD) && f.units && f.units[0] == ',')
    {
      char *s, *e;

      for (s = f.units + 1;; s = e + 1)
      {
        e = strchr(s, ',');
        e = e ? e : s + strlen(s);
        printf("                  Lookup: %.*s\n", (int) (e - s), s);
        if (!*e)
        {
          break;
        }
      }
    }
  }

  printf("\n\n");
}

/*
 * Print string but replace special characters by their XML entity.
 */
static void printXML(int indent, const char *element, const char *p)
{
  if (p)
  {
    for (int i = 0; i < indent; i++)
    {
      fputs(" ", stdout);
    }
    printf("<%s>", element);
    for (; *p; p++)
    {
      switch (*p)
      {
        case '&':
          fputs("&amp;", stdout);
          break;

        case '<':
          fputs("&lt;", stdout);
          break;

        case '>':
          fputs("&gt;", stdout);
          break;

        case '"':
          fputs("&quot;", stdout);
          break;

        default:
          putchar(*p);
      }
    }
    printf("</%s>\n", element);
  }
}

static void explainPGNXML(Pgn pgn)
{
  int      i;
  unsigned bitOffset = 0;
  char *   p;
  bool     showBitOffset = true;

  printf("    <PGNInfo>\n"
         "      <PGN>%u</PGN>\n",
         pgn.pgn);
  printXML(6, "Id", pgn.camelDescription);
  printXML(6, "Description", pgn.description);
  printf("      <Complete>%s</Complete>\n"
         "      <Length>%u</Length>\n",
         (pgn.known ? "true" : "false"),
         pgn.size);

  if (pgn.repeatingFields >= 100)
  {
    printf("      <RepeatingFieldSet1>%u</RepeatingFieldSet1>\n", pgn.repeatingFields % 100);
    printf("      <RepeatingFieldSet2>%u</RepeatingFieldSet2>\n", pgn.repeatingFields / 100);
  }
  else
  {
    printf("      <RepeatingFields>%u</RepeatingFields>\n", pgn.repeatingFields);
  }

  if (pgn.fieldList[0].name)
  {
    printf("      <Fields>\n");

    for (i = 0; i < ARRAY_SIZE(pgn.fieldList) && pgn.fieldList[i].name; i++)
    {
      Field f = pgn.fieldList[i];

      printf("        <Field>\n"
             "          <Order>%d</Order>\n",
             i + 1);
      printXML(10, "Id", f.camelName);
      printXML(10, "Name", f.name);

      if (f.description && f.description[0] && f.description[0] != ',')
      {
        printXML(10, "Description", f.description);
      }
      printf("          <BitLength>%u</BitLength>\n", f.size);
      if (showBitOffset)
      {
        printf("          <BitOffset>%u</BitOffset>\n", bitOffset);
      }
      printf("          <BitStart>%u</BitStart>\n", bitOffset % 8);
      bitOffset = bitOffset + f.size;

      if (f.units && f.units[0] == '=')
      {
        printf("          <Match>%s</Match>\n", &f.units[1]);
      }
      else if (f.units && f.units[0] != ',')
      {
        printf("          <Units>%s</Units>\n", f.units);
      }

      if (f.resolution < 0.0)
      {
        Resolution t = types[-1 * (int) f.resolution - 1];
        if (t.name)
        {
          printf("                 <Type>%s</Type>\n", t.name);
        }
        if (t.resolution)
        {
          printf("                 <Resolution>%s</Resolution>\n", t.resolution);
        }
        else if (f.resolution == RES_LATITUDE || f.resolution == RES_LONGITUDE)
        {
          if (f.size == BYTES(8))
          {
            printf("                 <Resolution>%.16f</Resolution>\n", 1e-16);
          }
          else
          {
            printf("                 <Resolution>%.7f</Resolution>\n", 1e-7);
          }
        }
      }
      else if (f.resolution != 1.0)
      {
        printf("          <Resolution>%g</Resolution>\n", f.resolution);
      }
      printf("          <Signed>%s</Signed>\n", f.hasSign ? "true" : "false");
      if (f.offset != 0)
      {
        printf("          <Offset>%d</Offset>\n", f.offset);
      }

      if (f.resolution == RES_LOOKUP && f.units && f.units[0] == ',')
      {
        char *s, *e, *p;

        printf("          <EnumValues>\n");

        for (s = f.units + 1;; s = e + 1)
        {
          e = strchr(s, ',');
          e = e ? e : s + strlen(s);
          p = strchr(s, '=');
          if (p)
          {
            printf("            <EnumPair Value='%.*s' Name='%.*s' />\n", (int) (p - s), s, (int) (e - (p + 1)), p + 1);
          }
          if (!*e)
          {
            break;
          }
        }

        printf("          </EnumValues>\n");
      }

      if (f.resolution == RES_BITFIELD && f.units && f.units[0] == ',')
      {
        char *s, *e, *p;

        printf("          <EnumBitValues>\n");

        for (s = f.units + 1;; s = e + 1)
        {
          e = strchr(s, ',');
          e = e ? e : s + strlen(s);
          p = strchr(s, '=');
          if (p)
          {
            printf("            <EnumPair Bit='%.*s' Name='%.*s' />\n", (int) (p - s), s, (int) (e - (p + 1)), p + 1);
          }
          if (!*e)
          {
            break;
          }
        }

        printf("          </EnumBitValues>\n");
      }

      if (f.resolution == RES_STRINGLZ || f.resolution == RES_STRINGLAU)
      {
        showBitOffset = false; // From here on there is no good bitoffset to be printed
      }
      printf("        </Field>\n");
    }
    printf("      </Fields>\n");
  }
  printf("    </PGNInfo>\n");
}

static void explain(void)
{
  int i;

  printf(COPYRIGHT "\n\nThis program can understand a number of N2K messages. What follows is an explanation of the messages\n"
                   "that it understands. First is a list of completely understood messages, as far as I can tell.\n"
                   "What follows is a list of messages that contain fields that have unknown content or size, or even\n"
                   "completely unknown fields. If you happen to know more, please tell me!\n\n");
  printf("_______ Complete PGNs _________\n\n");
  for (i = 1; i < ARRAY_SIZE(pgnList); i++)
  {
    if (pgnList[i].known == true && pgnList[i].pgn < ACTISENSE_BEM)
    {
      explainPGN(pgnList[i]);
    }
  }
  printf("_______ Incomplete PGNs _________\n\n");
  for (i = 1; i < ARRAY_SIZE(pgnList); i++)
  {
    if (pgnList[i].known == false && pgnList[i].pgn < ACTISENSE_BEM)
    {
      explainPGN(pgnList[i]);
    }
  }
}

char *camelize(const char *str, bool upperCamelCase)
{
  size_t len         = strlen(str);
  char * ptr         = malloc(len + 1);
  char * s           = ptr;
  bool   lastIsAlpha = !upperCamelCase;

  if (!s)
  {
    return 0;
  }

  for (s = ptr; *str; str++)
  {
    if (isalpha(*str) || isdigit(*str))
    {
      if (lastIsAlpha)
      {
        *s = tolower(*str);
      }
      else
      {
        *s          = toupper(*str);
        lastIsAlpha = true;
      }
      s++;
    }
    else
    {
      lastIsAlpha = false;
    }
  }

  *s = 0;
  return ptr;
}

static void camelCase(bool upperCamelCase)
{
  int i, j;

  for (i = 0; i < ARRAY_SIZE(pgnList); i++)
  {
    pgnList[i].camelDescription = camelize(pgnList[i].description, upperCamelCase);
    for (j = 0; j < ARRAY_SIZE(pgnList[i].fieldList) && pgnList[i].fieldList[j].name; j++)
    {
      pgnList[i].fieldList[j].camelName = camelize(pgnList[i].fieldList[j].name, upperCamelCase);
    }
  }
}

static void explainXML(void)
{
  int i;

  printf("<?xml version=\"1.0\" encoding=\"utf-8\"?>\n"
         "<!--\n" COPYRIGHT "\n-->\n"
         "<PGNDefinitions xmlns:xsi=\"http://www.w3.org/2001/XMLSchema-instance\" xmlns:xsd=\"http://www.w3.org/2001/XMLSchema\" "
         "Version=\"0.1\">\n"
         "  <Comment>See https://github.com/canboat/canboat for the full source code</Comment>\n"
         "  <CreatorCode>Canboat NMEA2000 Analyzer</CreatorCode>\n"
         "  <License>GPL v3</License>\n"
         "  <Version>" VERSION "</Version>\n"
         "  <PGNs>\n");

  for (i = 1; i < ARRAY_SIZE(pgnList); i++)
  {
    if (pgnList[i].pgn < ACTISENSE_BEM)
    {
      explainPGNXML(pgnList[i]);
    }
  }

  printf("  </PGNs>\n"
         "</PGNDefinitions>\n");
}

bool printPgn(RawMessage *msg, uint8_t *dataStart, int length, bool showData, bool showJson)
{
  Pgn *pgn;

  uint8_t *data;

  uint8_t *dataEnd = dataStart + length;
  size_t   i;
  Field    field;
  size_t   bits;
  size_t   bytes;
  size_t   startBit;
  int      repetition = 0;
  uint16_t valueu16;
  uint32_t valueu32;
  uint16_t currentDate = UINT16_MAX;
  uint32_t currentTime = UINT32_MAX;
  char     fieldName[60];
  bool     r;
  uint32_t refPgn = 0;
  uint32_t variableFieldCount[2]; // How many variable fields over all repetitions, indexed by group
  uint32_t variableFields[2];     // How many variable fields per repetition, indexed by group
  size_t   variableFieldStart;

  if (!msg)
  {
    return false;
  }
  pgn = getMatchingPgn(msg->pgn, dataStart, length);
  if (!pgn)
  {
    pgn = pgnList;
  }

  if (showData)
  {
    FILE *f = stdout;
    char  c = ' ';

    if (showJson)
    {
      f = stderr;
    }

    fprintf(f, "%s %u %3u %3u %6u %s: ", msg->timestamp, msg->prio, msg->src, msg->dst, msg->pgn, pgn->description);
    for (i = 0; i < length; i++)
    {
      fprintf(f, " %2.02X", dataStart[i]);
    }
    putc('\n', f);

    fprintf(f, "%s %u %3u %3u %6u %s: ", msg->timestamp, msg->prio, msg->src, msg->dst, msg->pgn, pgn->description);
    for (i = 0; i < length; i++)
    {
      fprintf(f, "  %c", isalnum(dataStart[i]) ? dataStart[i] : '.');
    }
    putc('\n', f);
  }
  if (showJson)
  {
    if (pgn->camelDescription)
    {
      mprintf("\"%s\":", pgn->camelDescription);
    }
    mprintf("{\"timestamp\":\"%s\",\"prio\":%u,\"src\":%u,\"dst\":%u,\"pgn\":%u,\"description\":\"%s\"",
            msg->timestamp,
            msg->prio,
            msg->src,
            msg->dst,
            msg->pgn,
            pgn->description);
    strcpy(closingBraces, "}");
    sep = ",\"fields\":{";
  }
  else
  {
    mprintf("%s %u %3u %3u %6u %s:", msg->timestamp, msg->prio, msg->src, msg->dst, msg->pgn, pgn->description);
    sep = " ";
  }

  g_variableFieldRepeat[0] = 0;
  g_variableFieldRepeat[1] = 0;
  g_variableFieldIndex     = 0;
  if (pgn->repeatingFields >= 100)
  {
    variableFieldCount[0] = pgn->repeatingFields % 100;
    variableFieldCount[1] = pgn->repeatingFields / 100;
  }
  else
  {
    variableFieldCount[0] = pgn->repeatingFields % 100;
    variableFieldCount[1] = 0;
  }
  variableFieldStart = pgn->fieldCount - variableFieldCount[0] - variableFieldCount[1];
  logDebug("fieldCount=%d variableFieldStart=%d\n", pgn->fieldCount, variableFieldStart);

  for (i = 0, startBit = 0, data = dataStart; data < dataEnd; i++)
  {
    Field *field;
    r = true;

    if (variableFieldCount[0] && i == variableFieldStart && repetition == 0)
    {
      repetition = 1;
      if (showJson)
      {
        mprintf("%s\"list\":[{", getSep());
        strcat(closingBraces, "]}");
        sep = "";
      }
      // Only now is g_variableFieldRepeat set via values for parameters starting with '# of ...'
      variableFields[0] = variableFieldCount[0] * g_variableFieldRepeat[0];
      variableFields[1] = variableFieldCount[1] * g_variableFieldRepeat[1];
    }
    if (repetition)
    {
      if (variableFields[0])
      {
        if (showBytes)
        {
          mprintf("\ni=%d fs=%d vf=%d", i, variableFieldStart, variableFields[0]);
        }
        if (i == variableFieldStart + variableFieldCount[0])
        {
          i = variableFieldStart;
          repetition++;
          if (showJson)
          {
            mprintf("},{");
            sep = "";
          }
        }
        variableFields[0]--;
        if (variableFields[0] == 0)
        {
          variableFieldStart += variableFieldCount[0];
        }
      }
      else if (variableFields[1])
      {
        if (variableFields[1] == variableFieldCount[1] * g_variableFieldRepeat[1])
        {
          repetition = 0;
        }
        if (i == variableFieldStart + variableFieldCount[1])
        {
          i = variableFieldStart;
          repetition++;
          if (showJson)
          {
            mprintf("},{");
            sep = "";
          }
        }
        variableFields[1]--;
      }
      else
      {
        break;
      }
    }

    field = &pgn->fieldList[i];

    if (!field->camelName && !field->name)
    {
      logDebug("PGN %u has unknown bytes at end: %u\n", msg->pgn, dataEnd - data);
      break;
    }

    strcpy(fieldName, field->camelName ? field->camelName : field->name);
    if (repetition >= 1 && !showJson)
    {
      strcat(fieldName, field->camelName ? "_" : " ");
      sprintf(fieldName + strlen(fieldName), "%u", repetition);
    }

    bits  = field->size;
    bytes = (bits + 7) / 8;
    bytes = min(bytes, (size_t)(dataEnd - data));
    bits  = min(bytes * 8, bits);

    if (showBytes)
    {
      mprintf("\ndecode %s offset=%u startBit=%u bits=%u bytes=%u:", field->name, data - dataStart, startBit, bits, bytes);
    }

    if (strcmp(fieldName, "PGN") == 0)
    {
      refPgn = data[0] + (data[1] << 8) + (data[2] << 16);
      if (showBytes)
      {
        mprintf("refPgn=%u ", refPgn);
      }
    }

    if (strcmp(fieldName, "Reserved") == 0)
    {
      // Skipping reserved fields. Unfortunately we have some cases now
      // where they are zero. Some AIS devices (SRT) produce an 8 bit long
      // nav status, others just a four bit one.
    }
    else if (field->resolution < 0.0)
    {
      int len;
      int k;

      /* These fields have only been found to start on byte boundaries,
       * making their location easier
       */
      if (field->resolution == RES_STRINGLZ)
      {
        len = *data++;
        bytes--;
        goto ascii_string;
      }

      if (field->resolution == RES_STRINGLAU)
      {
        int control;

        len = *data++;
        bytes--;
        control = *data++;
        bytes--;
        if (control == 0)
        {
          logError("Unhandled UNICODE string in PGN\n");
        }
        goto ascii_string;
      }

      if (field->resolution == RES_ASCII)
      {
        len                    = (int) bytes;
        unsigned char lastbyte = data[len - 1];

        if (lastbyte == 0xff || lastbyte == ' ' || lastbyte == 0 || lastbyte == '@')
        {
          while (len > 0 && (data[len - 1] == lastbyte))
          {
            len--;
          }
        }

      ascii_string:
        if (showBytes)
        {
          for (k = 0; k < len; k++)
          {
            mprintf("%02x ", data[k]);
          }
        }

        if (showJson)
        {
          mprintf("%s\"%s\":\"", getSep(), fieldName);
        }
        else
        {
          mprintf("%s %s = ", getSep(), fieldName);
        }

        if (showJson)
        {
          print_ascii_json_escaped(data, len);
        }
        else
        {
          for (k = 0; k < len; k++)
          {
            if (data[k] == 0xff)
            {
              break;
            }
            if (data[k] >= ' ' && data[k] <= '~')
            {
              mprintf("%c", data[k]);
            }
          }
        }

        if (showJson)
        {
          mprintf("\"");
        }
      }
      else if (field->resolution == RES_STRING)
      {
        int len;
        if (*data == 0x02)
        {
          data++;
          for (len = 0; data + len < dataEnd && data[len] != 0x01; len++)
            ;
          bytes = len + 1;
        }
        else if (*data > 0x02)
        {
          bytes = *data++;
          bytes--; /* Compensate for that we've already increased data by 1 */
          if (*data == 0x01)
          {
            data++;
            bytes--;
          }
          len = bytes - 1;
        }
        else
        {
          bytes = 1;
          len   = 0;
        }
        if (len)
        {
          if (showJson)
          {
            mprintf("%s\"%s\":\"%.*s\"", getSep(), fieldName, (int) len, data);
          }
          else
          {
            mprintf("%s %s = %.*s", getSep(), fieldName, (int) len, data);
          }
        }
        bits = BYTES(bytes);
      }
      else if (field->resolution == RES_LONGITUDE || field->resolution == RES_LATITUDE)
      {
        printLatLon(fieldName, field->resolution, data, bytes);
      }
      else if (field->resolution == RES_DATE)
      {
        valueu16 = data[0] + (data[1] << 8);
        printDate(fieldName, valueu16);
        currentDate = valueu16;
      }
      else if (field->resolution == RES_TIME)
      {
        valueu32 = data[0] + (data[1] << 8) + (data[2] << 16) + (data[3] << 24);
        printTime(fieldName, valueu32);
        currentTime = valueu32;
      }
      else if (field->resolution == RES_PRESSURE)
      {
        valueu32 = data[0] + (data[1] << 8);
        printPressure(fieldName, valueu32, field);
      }
      else if (field->resolution == RES_PRESSURE_HIRES)
      {
        valueu32 = data[0] + (data[1] << 8) + (data[2] << 16) + (data[3] << 24);
        printPressure(fieldName, valueu32, field);
      }
      else if (field->resolution == RES_TEMPERATURE)
      {
        valueu32 = data[0] + (data[1] << 8);
        printTemperature(fieldName, valueu32, 16, 0.01);
      }
      else if (field->resolution == RES_TEMPERATURE_HIGH)
      {
        valueu32 = data[0] + (data[1] << 8);
        printTemperature(fieldName, valueu32, 16, 0.1);
      }
      else if (field->resolution == RES_TEMPERATURE_HIRES)
      {
        valueu32 = data[0] + (data[1] << 8) + (data[2] << 16);
        printTemperature(fieldName, valueu32, 24, 0.001);
      }
      else if (field->resolution == RES_6BITASCII)
      {
        print6BitASCIIText(fieldName, data, startBit, bits);
      }
      else if (field->resolution == RES_DECIMAL)
      {
        printDecimal(fieldName, data, startBit, bits);
      }
      else if (bits == LEN_VARIABLE)
      {
        printVarNumber(fieldName, pgn, refPgn, field, data, startBit, &bits);
      }
      else if (bits > BYTES(8))
      {
        printHex(fieldName, data, startBit, bits);
      }
      else if (field->resolution == RES_INTEGER || field->resolution == RES_LOOKUP || field->resolution == RES_BITFIELD
               || field->resolution == RES_BINARY || field->resolution == RES_MANUFACTURER)
      {
        printNumber(fieldName, field, data, startBit, bits);
      }
      else
      {
        logError("Unknown resolution %f for %s\n", field->resolution, fieldName);
      }
    }
    else if (field->resolution > 0.0)
    {
      printNumber(fieldName, field, data, startBit, bits);
    }
    if (!r)
    {
      return false;
    }

    startBit += bits;
    data += startBit / 8;
    startBit %= 8;
  }

  if (showJson)
  {
    for (i = strlen(closingBraces); i;)
    {
      mprintf("%c", closingBraces[--i]);
    }
  }
  mprintf("\n");

  if (r)
  {
    mwrite(stdout);
  }
  else
  {
    mreset();
  }

  if (msg->pgn == 126992 && currentDate < UINT16_MAX && currentTime < UINT32_MAX && clockSrc == msg->src)
  {
    setSystemClock(currentDate, currentTime);
  }
  return r;
}<|MERGE_RESOLUTION|>--- conflicted
+++ resolved
@@ -288,24 +288,6 @@
           break;
         }
         // Else fall through to fast!
-<<<<<<< HEAD
-
-      case RAWFORMAT_FAST:
-        r = parseRawFormatFast(msg, &m, showJson);
-        break;
-
-      case RAWFORMAT_AIRMAR:
-        r = parseRawFormatAirmar(msg, &m, showJson);
-        break;
-
-      case RAWFORMAT_CHETCO:
-        r = parseRawFormatChetco(msg, &m, showJson);
-        break;
-
-      case RAWFORMAT_GARMIN_CSV1:
-      case RAWFORMAT_GARMIN_CSV2:
-        r = parseRawFormatGarminCSV(msg, &m, showJson, format == RAWFORMAT_GARMIN_CSV2);
-=======
 
       case RAWFORMAT_FAST:
         r = parseRawFormatFast(msg, &m, showJson);
@@ -326,7 +308,6 @@
 
       case RAWFORMAT_YDWG02:
         r = parseRawFormatYDWG02(msg, &m, showJson);
->>>>>>> 65bedef1
         break;
 
       default:
