--- conflicted
+++ resolved
@@ -2329,12 +2329,7 @@
      PACKET_COMPLETE,
      PACKET_FAST,
      {COMPANY(419),
-<<<<<<< HEAD
-      MATCH_LOOKUP_FIELD(PK("Proprietary ID"), BYTES(1), 17, FUSION_MESSAGE_ID),
-      UINT8_FIELD("Unknown"),
-=======
       MATCH_LOOKUP_FIELD(PK("Proprietary ID"), BYTES(2), 17, FUSION_MESSAGE_ID),
->>>>>>> c27b14f4
       LOOKUP_FIELD("Command", BYTES(1), FUSION_MUTE_COMMAND),
       END_OF_FIELDS}}
 
@@ -2370,13 +2365,8 @@
      {COMPANY(419),
       MATCH_LOOKUP_FIELD(PK("Proprietary ID"), BYTES(1), 28, FUSION_MESSAGE_ID),
       UINT8_FIELD("Unknown"),
-<<<<<<< HEAD
-      LOOKUP_FIELD("Power", 8, FUSION_POWER_STATE),
-      END_OF_FIELDS}}    
-=======
       LOOKUP_FIELD("Power", 8, OFF_ON),
       END_OF_FIELDS}}
->>>>>>> c27b14f4
 
     /* Seatalk1 code from http://thomasknauf.de/rap/seatalk2.htm */
     ,
