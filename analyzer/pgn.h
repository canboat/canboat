/*

Analyzes NMEA 2000 PGNs.

(C) 2009-2015, Kees Verruijt, Harlingen, The Netherlands.

This file is part of CANboat.

CANboat is free software: you can redistribute it and/or modify
it under the terms of the GNU General Public License as published by
the Free Software Foundation, either version 3 of the License, or
(at your option) any later version.

CANboat is distributed in the hope that it will be useful,
but WITHOUT ANY WARRANTY; without even the implied warranty of
MERCHANTABILITY or FITNESS FOR A PARTICULAR PURPOSE.  See the
GNU General Public License for more details.

You should have received a copy of the GNU General Public License
along with CANboat.  If not, see <http://www.gnu.org/licenses/>.

*/

#include "common.h"

#define RES_LAT_LONG_PRECISION (10000000) /* 1e7 */
#define RES_LAT_LONG (1.0e-7)
#define RES_LAT_LONG_64 (1.0e-16)
#define RES_PERCENTAGE (100.0 / 25000.0)

typedef struct
{
  char *   name;
  uint32_t size; /* Size in bits. All fields are contiguous in message; use 'reserved' fields to fill in empty bits. */
#define LEN_VARIABLE (0)
  double resolution; /* Either a positive real value or one of the following RES_ special values */
#define RES_NOTUSED (0)
#define RES_RADIANS (1e-4)
#define RES_ROTATION (1e-3 / 32.0)
#define RES_HIRES_ROTATION (1e-6 / 32.0)
#define RES_ASCII (-1.0)
#define RES_LATITUDE (-2.0)
#define RES_LONGITUDE (-3.0)
#define RES_DATE (-4.0)
#define RES_TIME (-5.0)
#define RES_TEMPERATURE (-6.0)
#define RES_6BITASCII (-7.0) /* Actually not used in N2K, only in N183 AIS */
#define RES_INTEGER (-8.0)
#define RES_LOOKUP (-9.0)
#define RES_BINARY (-10.0)
#define RES_MANUFACTURER (-11.0)
#define RES_STRING (-12.0)
#define RES_FLOAT (-13.0)
#define RES_PRESSURE (-14.0)
#define RES_STRINGLZ (-15.0)  /* ASCII string starting with length byte and terminated by zero byte */
#define RES_STRINGLAU (-16.0) /* ASCII or UNICODE string starting with length byte and ASCII/Unicode byte */
#define RES_DECIMAL (-17.0)
#define RES_BITFIELD (-18.0)
#define RES_TEMPERATURE_HIGH (-19.0)
#define RES_TEMPERATURE_HIRES (-20.0)
#define RES_PRESSURE_HIRES (-21.0)
#define MAX_RESOLUTION_LOOKUP 21

  bool  hasSign; /* Is the value signed, e.g. has both positive and negative values? */
  char *units;   /* String containing the 'Dimension' (e.g. s, h, m/s, etc.) unless it starts with , in which
                  * case it contains a set of lookup values.
                  */
  char *  description;
  int32_t offset;  /* Only used for SAE J1939 values with sign; these are in Offset/Excess-K notation instead
                    * of two's complement as used by NMEA 2000.
                    * See http://en.wikipedia.org/wiki/Offset_binary
                    */
  char *camelName; /* Filled by C, no need to set in initializers. */
} Field;

typedef struct
{
  const char *name;
  const char *resolution;
} Resolution;

static const Resolution types[MAX_RESOLUTION_LOOKUP] = {{"ASCII text", 0},
                                                        {"Latitude", 0},
                                                        {"Longitude", 0},
                                                        {"Date", "1"},
                                                        {"Time", "0.0001"},
                                                        {"Temperature", "0.01"},
                                                        {"6 Bit ASCII text", 0},
                                                        {"Integer", "1"},
                                                        {"Lookup table", 0},
                                                        {"Binary data", 0},
                                                        {"Manufacturer code", 0},
                                                        {"String with start/stop byte", 0},
                                                        {"IEEE Float", 0},
                                                        {"Pressure", 0},
                                                        {"ASCII string starting with length byte", 0},
                                                        {"ASCII or UNICODE string starting with length and control byte", 0},
                                                        {"Decimal encoded number", 0},
                                                        {"Bitfield", 0},
                                                        {"Temperature", "0.1"},
                                                        {"Temperature (hires)", "0.001"},
                                                        {"Pressure (hires)", "0.1"}};

#define LOOKUP_INDUSTRY_CODE (",0=Global,1=Highway,2=Agriculture,3=Construction,4=Marine,5=Industrial")

#define LOOKUP_SHIP_TYPE                                                                                                           \
  (",0=unavailable"                                                                                                                \
   ",20=Wing In Ground,29=Wing In Ground (no other information)"                                                                   \
   ",30=Fishing,31=Towing,32=Towing exceeds 200m or wider than 25m,33=Engaged in dredging or underwater operations,34=Engaged in " \
   "diving operations"                                                                                                             \
   ",35=Engaged in military operations,36=Sailing,37=Pleasure"                                                                     \
   ",40=High speed craft,41=High speed craft carrying dangerous goods,42=High speed craft hazard cat B,43=High speed craft "       \
   "hazard cat C,44=High speed craft hazard cat D,49=High speed craft (no additional information)"                                 \
   ",50=Pilot vessel,51=SAR,52=Tug,53=Port tender,54=Anti-pollution,55=Law enforcement,56=Spare,57=Spare #2,58=Medical,59=RR "     \
   "Resolution No.18"                                                                                                              \
   ",60=Passenger ship,69=Passenger ship (no additional information)"                                                              \
   ",70=Cargo ship,71=Cargo ship carrying dangerous goods,72=Cargo ship hazard cat B,73=Cargo ship hazard cat C,74=Cargo ship "    \
   "hazard cat D,79=Cargo ship (no additional information)"                                                                        \
   ",80=Tanker,81=Tanker carrying dangerous goods,82=Tanker hazard cat B,83=Tanker hazard cat C,84=Tanker hazard cat D,89=Tanker " \
   "(no additional information)"                                                                                                   \
   ",90=Other,91=Other carrying dangerous goods,92=Other hazard cat B,93=Other hazard cat C,94=Other hazard cat D,99=Other (no "   \
   "additional information)")

/* http://www.nmea.org/Assets/20120726%20nmea%202000%20class%20&%20function%20codes%20v%202.00.pdf */
#define LOOKUP_DEVICE_CLASS                        \
  (",0=Reserved for 2000 Use"                      \
   ",10=System tools"                              \
   ",20=Safety systems"                            \
   ",25=Internetwork device"                       \
   ",30=Electrical Distribution"                   \
   ",35=Electrical Generation"                     \
   ",40=Steering and Control surfaces"             \
   ",50=Propulsion"                                \
   ",60=Navigation"                                \
   ",70=Communication"                             \
   ",75=Sensor Communication Interface"            \
   ",80=Instrumentation/general systems"           \
   ",85=External Environment"                      \
   ",90=Internal Environment"                      \
   ",100=Deck + cargo + fishing equipment systems" \
   ",120=Display"                                  \
   ",125=Entertainment")

#define LOOKUP_REPEAT_INDICATOR (",0=Initial,1=First retransmission,2=Second retransmission,3=Final retransmission")

#define LOOKUP_AIS_TRANSCEIVER        \
  (",0=Channel A VDL reception"       \
   ",1=Channel B VDL reception"       \
   ",2=Channel A VDL transmission"    \
   ",3=Channel B VDL transmission"    \
   ",4=Own information not broadcast" \
   ",5=Reserved")

#define LOOKUP_AIS_ASSIGNED_MODE  \
  (",0=Autonomous and continuous" \
   ",1=Assigned mode")

#define LOOKUP_ATON_TYPE                                 \
  (",0=Default: Type of AtoN not specified"              \
   ",1=Referece point"                                   \
   ",2=RACON"                                            \
   ",3=Fixed structure off-shore"                        \
   ",4=Reserved for future use"                          \
   ",5=Fixed light: without sectors"                     \
   ",6=Fixed light: with sectors"                        \
   ",7=Fixed leading light front"                        \
   ",8=Fixed leading light rear"                         \
   ",9=Fixed beacon: cardinal N"                         \
   ",10=Fixed beacon: cardinal E"                        \
   ",11=Fixed beacon: cardinal S"                        \
   ",12=Fixed beacon: cardinal W"                        \
   ",13=Fixed beacon: port hand"                         \
   ",14=Fixed beacon: starboard hand"                    \
   ",15=Fixed beacon: preferred channel port hand"       \
   ",16=Fixed beacon: preferred channel starboard hand"  \
   ",17=Fixed beacon: isolated danger"                   \
   ",18=Fixed beacon: safe water"                        \
   ",20=Floating AtoN: cardinal N"                       \
   ",21=Floating AtoN: cardinal E"                       \
   ",22=Floating AtoN: cardinal S"                       \
   ",23=Floating AtoN: cardinal W"                       \
   ",24=Floating AtoN: port hand mark"                   \
   ",25=Floating AtoN: starboard hand mark"              \
   ",26=Floating AtoN: preferred channel port hand"      \
   ",27=Floating AtoN: preferred channel starboard hand" \
   ",28=Floating AtoN: isolated danger"                  \
   ",29=Floating AtoN: safe water"                       \
   ",30=Floating AtoN: special mark"                     \
   ",31=Floating AtoN: light vessel/LANBY/rigs")

#define LOOKUP_POSITION_FIX_DEVICE   \
  (",0=Default: undefined"           \
   ",1=GPS"                          \
   ",2=GLONASS"                      \
   ",3=Combined GPS/GLONASS"         \
   ",4=Loran-C"                      \
   ",5=Chayka"                       \
   ",6=Integrated navigation system" \
   ",7=Surveyed"                     \
   ",8=Galileo"                      \
   ",15=Internal GNSS")

#define LOOKUP_ENGINE_INSTANCE (",0=Single Engine or Dual Engine Port,1=Dual Engine Starboard")

// http://www.osukl.com/wp-content/uploads/2015/04/3155-UM.pdf
#define LOOKUP_ENGINE_STATUS_1                                                                                                     \
  (",0=Check Engine,1=Over Temperature,2=Low Oil Pressure,3=Low Oil Level,4=Low Fuel Pressure,5=Low System Voltage,6=Low Coolant " \
   "Level,7=Water Flow,8=Water In Fuel,9=Charge Indicator,10=Preheat Indicator,11=High Boost Pressure,12=Rev Limit "               \
   "Exceeded,13=EGR System,14=Throttle Position Sensor,15=Emergency Stop")
#define LOOKUP_ENGINE_STATUS_2                                                                                           \
  (",0=Warning Level 1,1=Warning Level 2,2=Power Reduction,3=Maintenance Needed,4=Engine Comm Error,5=Sub or Secondary " \
   "Throttle,6=Neutral Start Protect,7=Engine Shutting Down")

#define LOOKUP_GEAR_STATUS (",0=Forward,1=Neutral,2=Reverse")

#define LOOKUP_POSITION_ACCURACY (",0=Low,1=High")

#define LOOKUP_RAIM_FLAG (",0=not in use,1=in use")

#define LOOKUP_TIME_STAMP (",60=Not available,61=Manual input mode,62=Dead reckoning mode,63=Positioning system is inoperative")

#define LOOKUP_GNS_AIS (",0=undefined,1=GPS,2=GLONASS,3=GPS+GLONASS,4=Loran-C,5=Chayka,6=integrated,7=surveyed,8=Galileo")
#define LOOKUP_GNS \
  (",0=GPS,1=GLONASS,2=GPS+GLONASS,3=GPS+SBAS/WAAS,4=GPS+SBAS/WAAS+GLONASS,5=Chayka,6=integrated,7=surveyed,8=Galileo")

#define LOOKUP_GNS_METHOD                                                                                             \
  (",0=no GNSS,1=GNSS fix,2=DGNSS fix,3=Precise GNSS,4=RTK Fixed Integer,5=RTK float,6=Estimated (DR) mode,7=Manual " \
   "Input,8=Simulate mode")

#define LOOKUP_GNS_INTEGRITY (",0=No integrity checking,1=Safe,2=Caution")

#define LOOKUP_SYSTEM_TIME (",0=GPS,1=GLONASS,2=Radio Station,3=Local Cesium clock,4=Local Rubidium clock,5=Local Crystal clock")

#define LOOKUP_MAGNETIC_VARIATION \
  (",0=Manual"                    \
   ",1=Automatic Chart"           \
   ",2=Automatic Table"           \
   ",3=Automatic Calculation"     \
   ",4=WMM 2000"                  \
   ",5=WMM 2005"                  \
   ",6=WMM 2010"                  \
   ",7=WMM 2015"                  \
   ",8=WMM 2020")

#define LOOKUP_RESIDUAL_MODE (",0=Autonomous,1=Differential enhanced,2=Estimated,3=Simulator,4=Manual")

#define LOOKUP_WIND_REFERENCE                                                                                       \
  (",0=True (ground referenced to North),1=Magnetic (ground referenced to Magnetic North),2=Apparent,3=True (boat " \
   "referenced),4=True (water referenced)")

#define LOOKUP_WATER_REFERENCE (",0=Paddle wheel,1=Pitot tube,2=Doppler,3=Correlation (ultra sound),4=Electro Magnetic")

#define LOOKUP_YES_NO (",0=No,1=Yes")
#define LOOKUP_OK_WARNING (",0=OK,1=Warning")

#define LOOKUP_DIRECTION_REFERENCE (",0=True,1=Magnetic")

#define LOOKUP_NAV_STATUS                    \
  (",0=Under way using engine"               \
   ",1=At anchor"                            \
   ",2=Not under command"                    \
   ",3=Restricted manoeuverability"          \
   ",4=Constrained by her draught"           \
   ",5=Moored"                               \
   ",6=Aground"                              \
   ",7=Engaged in Fishing"                   \
   ",8=Under way sailing"                    \
   ",9=Hazardous material - High Speed"      \
   ",10=Hazardous material - Wing in Ground" \
   ",14=AIS-SART")

#define LOOKUP_POWER_FACTOR (",0=Leading,1=Lagging,2=Error")

#define LOOKUP_TEMPERATURE_SOURCE           \
  (",0=Sea Temperature"                     \
   ",1=Outside Temperature"                 \
   ",2=Inside Temperature"                  \
   ",3=Engine Room Temperature"             \
   ",4=Main Cabin Temperature"              \
   ",5=Live Well Temperature"               \
   ",6=Bait Well Temperature"               \
   ",7=Refridgeration Temperature"          \
   ",8=Heating System Temperature"          \
   ",9=Dew Point Temperature"               \
   ",10=Apparent Wind Chill Temperature"    \
   ",11=Theoretical Wind Chill Temperature" \
   ",12=Heat Index Temperature"             \
   ",13=Freezer Temperature"                \
   ",14=Exhaust Gas Temperature")

#define LOOKUP_HUMIDITY_SOURCE \
  (",0=Inside"                 \
   ",1=Outside")

#define LOOKUP_PRESSURE_SOURCE \
  (",0=Atmospheric"            \
   ",1=Water"                  \
   ",2=Steam"                  \
   ",3=Compressed Air"         \
   ",4=Hydraulic")

#define LOOKUP_DSC_FORMAT     \
  (",102=Geographical area"   \
   ",112=Distress"            \
   ",114=Common interest"     \
   ",116=All ships"           \
   ",120=Individual stations" \
   ",121=Non-calling purpose" \
   ",123=Individual station automatic")

#define LOOKUP_DSC_CATEGORY \
  (",100=Routine"           \
   ",108=Safety"            \
   ",110=Urgency"           \
   ",112=Distress")

#define LOOKUP_DSC_NATURE     \
  (",100=Fire"                \
   ",101=Flooding"            \
   ",102=Collision"           \
   ",103=Grounding"           \
   ",104=Listing"             \
   ",105=Sinking"             \
   ",106=Disabled and adrift" \
   ",107=Undesignated"        \
   ",108=Abandoning ship"     \
   ",109=Piracy"              \
   ",110=Man overboard"       \
   ",112=EPIRB emission")

#define LOOKUP_DSC_FIRST_TELECOMMAND                      \
  (",100=F3E/G3E All modes TP"                            \
   ",101=F3E/G3E duplex TP"                               \
   ",103=Polling"                                         \
   ",104=Unable to comply"                                \
   ",105=End of call"                                     \
   ",106=Data"                                            \
   ",109=J3E TP"                                          \
   ",110=Distress acknowledgement"                        \
   ",112=Distress relay"                                  \
   ",113=F1B/J2B TTY-FEC"                                 \
   ",115=F1B/J2B TTY-ARQ"                                 \
   ",118=Test"                                            \
   ",121=Ship position or location registration updating" \
   ",126=No information")

#define LOOKUP_DSC_SECOND_TELECOMMAND                                   \
  (",100=No reason given"                                               \
   ",101=Congestion at MSC"                                             \
   ",102=Busy"                                                          \
   ",103=Queue indication"                                              \
   ",104=Station barred"                                                \
   ",105=No operator available"                                         \
   ",106=Operator temporarily unavailable"                              \
   ",107=Equipment disabled"                                            \
   ",108=Unable to use proposed channel"                                \
   ",109=Unable to use proposed mode"                                   \
   ",110=Ships and aircraft of States not parties to an armed conflict" \
   ",111=Medical transports"                                            \
   ",112=Pay phone/public call office"                                  \
   ",113=Fax/data"                                                      \
   ",126=No information")

#define LOOKUP_DSC_EXPANSION_DATA           \
  (",100=Enhanced position"                 \
   ",101=Source and datum of position"      \
   ",102=SOG"                               \
   ",103=COG"                               \
   ",104=Additional station identification" \
   ",105=Enhanced geographic area"          \
   ",106=Number of persons on board")

#define LOOKUP_SEATALK_ALARM_STATUS          \
  (",0=Alarm condition not met"              \
   ",1=Alarm condition met and not silenced" \
   ",2=Alarm condition met and silenced")

#define LOOKUP_SEATALK_ALARM_ID                                   \
  (",0=No Alarm"                                                  \
   ",1=Shallow Depth"                                             \
   ",2=Deep Depth"                                                \
   ",3=Shallow Anchor"                                            \
   ",4=Deep Anchor"                                               \
   ",5=Off Course"                                                \
   ",6=AWA High"                                                  \
   ",7=AWA Low"                                                   \
   ",8=AWS High"                                                  \
   ",9=AWS Low"                                                   \
   ",10=TWA High"                                                 \
   ",11=TWA Low"                                                  \
   ",12=TWS High"                                                 \
   ",13=TWS Low"                                                  \
   ",14=WP Arrival"                                               \
   ",15=Boat Speed High"                                          \
   ",16=Boat Speed Low"                                           \
   ",17=Sea Temp High"                                            \
   ",18=Sea Temp Low"                                             \
   ",19=Pilot Watch"                                              \
   ",20=Pilot Off Course"                                         \
   ",21=Pilot Wind Shift"                                         \
   ",22=Pilot Low Battery"                                        \
   ",23=Pilot Last Minute Of Watch"                               \
   ",24=Pilot No NMEA Data"                                       \
   ",25=Pilot Large XTE"                                          \
   ",26=Pilot NMEA DataError"                                     \
   ",27=Pilot CU Disconnected"                                    \
   ",28=Pilot Auto Release"                                       \
   ",29=Pilot Way Point Advance"                                  \
   ",30=Pilot Drive Stopped"                                      \
   ",31=Pilot Type Unspecified"                                   \
   ",32=Pilot Calibration Required"                               \
   ",33=Pilot Last Heading"                                       \
   ",34=Pilot No Pilot"                                           \
   ",35=Pilot Route Complete"                                     \
   ",36=Pilot Variable Text"                                      \
   ",37=GPS Failure"                                              \
   ",38=MOB"                                                      \
   ",39=Seatalk1 Anchor"                                          \
   ",40=Pilot Swapped Motor Power"                                \
   ",41=Pilot Standby Too Fast To Fish"                           \
   ",42=Pilot No GPS Fix"                                         \
   ",43=Pilot No GPS COG"                                         \
   ",44=Pilot Start Up"                                           \
   ",45=Pilot Too Slow"                                           \
   ",46=Pilot No Compass"                                         \
   ",47=Pilot Rate Gyro Fault"                                    \
   ",48=Pilot Current Limit"                                      \
   ",49=Pilot Way Point Advance Port"                             \
   ",50=Pilot Way Point Advance Stbd"                             \
   ",51=Pilot No Wind Data"                                       \
   ",52=Pilot No Speed Data"                                      \
   ",53=Pilot Seatalk Fail1"                                      \
   ",54=Pilot Seatalk Fail2"                                      \
   ",55=Pilot Warning Too Fast To Fish"                           \
   ",56=Pilot Auto Dockside Fail"                                 \
   ",57=Pilot Turn Too Fast"                                      \
   ",58=Pilot No Nav Data"                                        \
   ",59=Pilot Lost Waypoint Data"                                 \
   ",60=Pilot EEPROM Corrupt"                                     \
   ",61=Pilot Rudder Feedback Fail"                               \
   ",62=Pilot Autolearn Fail1"                                    \
   ",63=Pilot Autolearn Fail2"                                    \
   ",64=Pilot Autolearn Fail3"                                    \
   ",65=Pilot Autolearn Fail4"                                    \
   ",66=Pilot Autolearn Fail5"                                    \
   ",67=Pilot Autolearn Fail6"                                    \
   ",68=Pilot Warning Cal Required"                               \
   ",69=Pilot Warning OffCourse"                                  \
   ",70=Pilot Warning XTE"                                        \
   ",71=Pilot Warning Wind Shift"                                 \
   ",72=Pilot Warning Drive Short"                                \
   ",73=Pilot Warning Clutch Short"                               \
   ",74=Pilot Warning Solenoid Short"                             \
   ",75=Pilot Joystick Fault"                                     \
   ",76=Pilot No Joystick Data"                                   \
   ",77=not assigned"                                             \
   ",78=not assigned"                                             \
   ",79=not assigned"                                             \
   ",80=Pilot Invalid Command"                                    \
   ",81=AIS TX Malfunction"                                       \
   ",82=AIS Antenna VSWR fault"                                   \
   ",83=AIS Rx channel 1 malfunction"                             \
   ",84=AIS Rx channel 2 malfunction"                             \
   ",85=AIS No sensor position in use"                            \
   ",86=AIS No valid SOG information"                             \
   ",87=AIS No valid COG information"                             \
   ",88=AIS 12V alarm"                                            \
   ",89=AIS 6V alarm"                                             \
   ",90=AIS Noise threshold exceeded channel A"                   \
   ",91=AIS Noise threshold exceeded channel B"                   \
   ",92=AIS Transmitter PA fault"                                 \
   ",93=AIS 3V3 alarm"                                            \
   ",94=AIS Rx channel 70 malfunction"                            \
   ",95=AIS Heading lost/invalid"                                 \
   ",96=AIS internal GPS lost"                                    \
   ",97=AIS No sensor position"                                   \
   ",98=AIS Lock failure"                                         \
   ",99=AIS Internal GGA timeout"                                 \
   ",100=AIS Protocol stack restart"                              \
   ",101=Pilot No IPS communications"                             \
   ",102=Pilot Power-On or Sleep-Switch Reset While Engaged     " \
   ",103=Pilot Unexpected Reset While Engaged"                    \
   ",104=AIS Dangerous Target"                                    \
   ",105=AIS Lost Target"                                         \
   ",106=AIS Safety Related Message (used to silence)"            \
   ",107=AIS Connection Lost"                                     \
   ",108=No Fix")

#define LOOKUP_SEATALK_ALARM_GROUP \
  (",0=Instrument"                 \
   ",1=Autopilot"                  \
   ",2=Radar"                      \
   ",3=Chart Plotter"              \
   ",4=AIS")

#define LOOKUP_ENTERTAINMENT_ZONE \
  (",0=All zones"                 \
   ",1=Zone 1"                    \
   ",2=Zone 2"                    \
   ",3=Zone 3"                    \
   ",4=Zone 4")

#define LOOKUP_ENTERTAINMENT_SOURCE \
  (",0=Vessel alarm"                \
   ",1=AM"                          \
   ",2=FM"                          \
   ",3=Weather"                     \
   ",4=DAB"                         \
   ",5=Aux"                         \
   ",6=USB"                         \
   ",7=CD"                          \
   ",8=MP3"                         \
   ",9=Apple iOS"                   \
   ",10=Android"                    \
   ",11=Bluetooth"                  \
   ",12=Sirius XM"                  \
   ",13=Pandora"                    \
   ",14=Spotify"                    \
   ",15=Slacker"                    \
   ",16=Songza"                     \
   ",17=Apple Radio"                \
   ",18=Last FM"                    \
   ",19=Ethernet"                   \
   ",20=Video MP4"                  \
   ",21=Video DVD"                  \
   ",22=Video BluRay"               \
   ",23=HDMI"                       \
   ",24=Video")

#define LOOKUP_ENTERTAINMENT_PLAY_STATUS \
  (",0=Play"                             \
   ",1=Pause"                            \
   ",2=Stop"                             \
   ",3=FF (1x)"                          \
   ",4=FF (2x)"                          \
   ",5=FF (3x)"                          \
   ",6=FF (4x)"                          \
   ",7=RW (1x)"                          \
   ",8=RW (2x)"                          \
   ",9=RW (3x)"                          \
   ",10=RW (4x)"                         \
   ",11=Skip ahead"                      \
   ",12=Skip back"                       \
   ",13=Jog ahead"                       \
   ",14=Jog back"                        \
   ",15=Seek up"                         \
   ",16=Seek down"                       \
   ",17=Scan up"                         \
   ",18=Scan down"                       \
   ",19=Tune up"                         \
   ",20=Tune down"                       \
   ",21=Slow motion (.75x)"              \
   ",22=Slow motion (.5x)"               \
   ",23=Slow motion (.25x)"              \
   ",24=Slow motion (.125x)"             \
   ",25=Source renaming")

#define LOOKUP_ENTERTAINMENT_REPEAT_STATUS \
  (",0=Off"                                \
   ",1=One"                                \
   ",2=All")

#define LOOKUP_ENTERTAINMENT_SHUFFLE_STATUS \
  (",0=Off"                                 \
   ",1=Play queue"                          \
   ",2=All")

#define LOOKUP_ENTERTAINMENT_LIKE_STATUS \
  (",0=None"                             \
   ",1=Thumbs up"                        \
   ",2=Thumbs down")

#define LOOKUP_ENTERTAINMENT_TYPE \
  (",0=File"                      \
   ",1=Playlist Name"             \
   ",2=Genre Name"                \
   ",3=Album Name"                \
   ",4=Artist Name"               \
   ",5=Track Name"                \
   ",6=Station Name"              \
   ",7=Station Number"            \
   ",8=Favourite Number"          \
   ",9=Play Queue"                \
   ",10=Content Info")

#define LOOKUP_ENTERTAINMENT_GROUP \
  (",0=File"                       \
   ",1=Playlist Name"              \
   ",2=Genre Name"                 \
   ",3=Album Name"                 \
   ",4=Artist Name"                \
   ",5=Track Name"                 \
   ",6=Station Name"               \
   ",7=Station Number"             \
   ",8=Favourite Number"           \
   ",9=Play Queue"                 \
   ",10=Content Info")

#define LOOKUP_ENTERTAINMENT_CHANNEL \
  (",0=All channels"                 \
   ",1=Stereo full range"            \
   ",2=Stereo front"                 \
   ",3=Stereo back"                  \
   ",4=Stereo surround"              \
   ",5=Center"                       \
   ",6=Subwoofer"                    \
   ",7=Front left"                   \
   ",8=Front right"                  \
   ",9=Back left"                    \
   ",10=Back right"                  \
   ",11=Surround left"               \
   ",12=Surround right")

#define LOOKUP_ENTERTAINMENT_EQ \
  (",0=Flat"                    \
   ",1=Rock"                    \
   ",2=Hall"                    \
   ",3=Jazz"                    \
   ",4=Pop"                     \
   ",5=Live"                    \
   ",6=Classic"                 \
   ",7=Vocal"                   \
   ",8=Arena"                   \
   ",9=Cinema"                  \
   ",10=Custom")

#define LOOKUP_ENTERTAINMENT_FILTER \
  (",0=Full range"                  \
   ",1=High pass"                   \
   ",2=Low pass"                    \
   ",3=Band pass"                   \
   ",4=Notch filter")

#define ACTISENSE_BEM 0x40000 /* Actisense specific fake PGNs */
#define IKONVERT_BEM 0x40100  /* iKonvert specific fake PGNs */

typedef struct
{
  char *   description;
  uint32_t pgn;
  bool     known;            /* Are we pretty sure we've got all fields with correct definitions? */
  uint32_t size;             /* (Minimal) size of this PGN. Helps to determine fast/single frame and initial malloc */
  uint32_t repeatingFields;  /* How many fields at the end repeat until the PGN is exhausted? */
  Field    fieldList[30];    /* Note fixed # of fields; increase if needed. RepeatingFields support means this is enough for now. */
  uint32_t fieldCount;       /* Filled by C, no need to set in initializers. */
  char *   camelDescription; /* Filled by C, no need to set in initializers. */
  bool     unknownPgn;       /* true = this is a catch-all for unknown PGNs */
} Pgn;

// Returns the first pgn that matches the given id, or 0 if not found.
Pgn *searchForPgn(int pgn);

// Returns a pointer (potentially invalid) to the first png that does not match "first".
Pgn *endPgn(Pgn *first);

Pgn *getMatchingPgn(int pgnId, uint8_t *dataStart, int length);

bool printPgn(RawMessage *msg, uint8_t *dataStart, int length, bool showData, bool showJson);
void checkPgnList(void);

Field *getField(uint32_t pgn, uint32_t field);
void   extractNumber(const Field *field, uint8_t *data, size_t startBit, size_t bits, int64_t *value, int64_t *maxValue);

int parseRawFormatPlain(char *msg, RawMessage *m, bool showJson);
int parseRawFormatFast(char *msg, RawMessage *m, bool showJson);
int parseRawFormatAirmar(char *msg, RawMessage *m, bool showJson);
int parseRawFormatChetco(char *msg, RawMessage *m, bool showJson);
int parseRawFormatGarminCSV(char *msg, RawMessage *m, bool showJson, bool absolute);
<<<<<<< HEAD
=======
int parseRawFormatYDWG02(char *msg, RawMessage *m, bool showJson);
>>>>>>> 65bedef1

#ifdef GLOBALS
Pgn pgnList[] = {

    /* PDU1 (addressed) single-frame range 0E800 to 0xEEFF (59392 - 61183) */

    {"Unknown single-frame addressed", 0, false, 8, 0, {{"Data", BYTES(8), RES_BINARY, false, 0, ""}, {0}}, 0, 0, true}

    /************ Protocol PGNs ************/
    /* http://www.nmea.org/Assets/july%202010%20nmea2000_v1-301_app_b_pgn_field_list.pdf */
    /* http://www.maretron.com/products/pdf/J2K100-Data_Sheet.pdf */
    /* http://www.nmea.org/Assets/pgn059392.pdf */
    /* http://www8.garmin.com/manuals/GPSMAP4008_NMEA2000NetworkFundamentals.pdf */
    /* http://www.furunousa.com/Furuno/Doc/0/8JT2BMDDIB249FCNUK64DKLV67/GP330B%20NMEA%20PGNs.pdf */
    /* http://www.nmea.org/Assets/20140710%20nmea-2000-060928%20iso%20address%20claim%20pgn%20corrigendum.pdf */
    ,
    {"ISO Acknowledgement",
     59392,
     true,
     8,
     0,
     {{"Control", BYTES(1), RES_LOOKUP, false, ",0=ACK,1=NAK,2=Access Denied,3=Address Busy", ""},
      {"Group Function", BYTES(1), 1, false, 0, ""},
      {"Reserved", 24, RES_BINARY, false, 0, "Reserved"},
      {"PGN", 24, RES_INTEGER, false, 0, "Parameter Group Number of requested information"},
      {0}}}

    ,
    {"ISO Request", 59904, true, 3, 0, {{"PGN", 24, RES_INTEGER, false, 0, ""}, {0}}}

    /* For a good explanation of ISO 11783 transport protocol (as used in J1939) see
     * http://www.simmasoftware.com/j1939-presentation.pdf
     *
     * First: Transmit a RTS message to the specific address that says:
     *   1. I'm about to send the following PGN in multiple packets.
     *   2. I'm sending X amount of data.
     *   3. I'm sending Y number of packets.
     *   4. I can send Z number of packets at once.
     * Second: Wait for CTS: CTS says:
     *   1. I can receive M number of packets at once.
     *   2. Start sending with sequence number N.
     * Third: Send data. Then repeat steps starting with #2. When all data sent, wait for ACK.
     */

    // ISO 11783 defines this PGN as part of the transport protocol method used for transmitting messages that have 9 or more data
    // bytes. This PGN represents a single packet of a multipacket message.
    ,
    {"ISO Transport Protocol, Data Transfer",
     60160,
     false,
     8,
     1,
     {{"SID", BYTES(1), 1, false, 0, ""}, {"Data", BYTES(7), 1, false, 0, ""}, {0}}}

    // ''ISO 11783 defines this group function PGN as part of the transport protocol method used for transmitting messages that have
    // 9 or more data bytes. This PGN's role in the transport process is determined by the group function value found in the first
    // data byte of the PGN.''
    ,
    {"ISO Transport Protocol, Connection Management - Request To Send",
     60416,
     false,
     8,
     1,
     {{"Group Function Code", BYTES(1), 1, false, "=16", "RTS"},
      {"Message size", BYTES(2), 1, false, 0, "bytes"},
      {"Packets", BYTES(1), 1, false, 0, "packets"},
      {"Packets reply", BYTES(1), 1, false, 0, "packets sent in response to CTS"} // This one is still mysterious to me...
      ,
      {"PGN", BYTES(3), RES_INTEGER, false, 0, "PGN"},
      {0}}},
    {"ISO Transport Protocol, Connection Management - Clear To Send",
     60416,
     false,
     8,
     1,
     {{"Group Function Code", BYTES(1), 1, false, "=17", "CTS"},
      {"Max packets", BYTES(1), 1, false, 0, "packets before waiting for next CTS"},
      {"Next SID", BYTES(1), 1, false, 0, "packet"},
      {"Reserved", BYTES(2), RES_BINARY, false, 0, ""},
      {"PGN", BYTES(3), RES_INTEGER, false, 0, "PGN"},
      {0}}},
    {"ISO Transport Protocol, Connection Management - End Of Message",
     60416,
     false,
     8,
     1,
     {{"Group Function Code", BYTES(1), 1, false, "=19", "EOM"},
      {"Total message size", BYTES(2), 1, false, 0, "bytes"},
      {"Total number of packets received", BYTES(1), 1, false, 0, "packets"},
      {"Reserved", BYTES(1), RES_BINARY, false, 0, ""},
      {"PGN", BYTES(3), RES_INTEGER, false, 0, "PGN"},
      {0}}},
    {"ISO Transport Protocol, Connection Management - Broadcast Announce",
     60416,
     false,
     8,
     1,
     {{"Group Function Code", BYTES(1), 1, false, "=32", "BAM"},
      {"Message size", BYTES(2), 1, false, 0, "bytes"},
      {"Packets", BYTES(1), 1, false, 0, "frames"},
      {"Reserved", BYTES(1), RES_BINARY, false, 0, ""},
      {"PGN", BYTES(3), RES_INTEGER, false, 0, "PGN"},
      {0}}},
    {"ISO Transport Protocol, Connection Management - Abort",
     60416,
     false,
     8,
     1,
     {{"Group Function Code", BYTES(1), 1, false, "=255", "Abort"},
      {"Reason", BYTES(1), RES_BINARY, false, 0, ""},
      {"Reserved", BYTES(2), RES_BINARY, false, 0, ""},
      {"PGN", BYTES(3), RES_INTEGER, false, 0, "PGN"},
      {0}}}

    ,
    {"ISO Address Claim",
     60928,
     true,
     8,
     0,
     {{"Unique Number", 21, RES_BINARY, false, 0, "ISO Identity Number"},
      {"Manufacturer Code", 11, RES_MANUFACTURER, false, 0, ""},
      {"Device Instance Lower", 3, 1, false, 0, "ISO ECU Instance"},
      {"Device Instance Upper", 5, 1, false, 0, "ISO Function Instance"},
      {"Device Function", 8, 1, false, 0, "ISO Function"},
      {"Reserved", 1, RES_BINARY, false, 0, ""},
      {"Device Class", 7, RES_LOOKUP, false, LOOKUP_DEVICE_CLASS, ""},
      {"System Instance", 4, 1, false, 0, "ISO Device Class Instance"},
      {"Industry Group", 3, RES_LOOKUP, false, LOOKUP_INDUSTRY_CODE, ""},
      {"Reserved", 1, RES_BINARY, false, 0, "ISO Self Configurable"},
      {0}}}

    /* PDU1 (addressed) single-frame range 0EF00 to 0xEFFF (61184 - 61439) */

    /* The following probably have the wrong Proprietary ID */
    ,
    {"Seatalk: Wireless Keypad Light Control",
     61184,
     false,
     0x08,
     0,
     {{"Manufacturer Code", 11, RES_MANUFACTURER, false, "=1851", "Raymarine"},
      {"Reserved", 2, RES_NOTUSED, false, 0, ""},
      {"Industry Code", 3, RES_LOOKUP, false, "=4", "Marine Industry"},
      {"Proprietary ID", BYTES(1), RES_INTEGER, false, "=1", "Wireless Keypad Light Control"},
      {"Variant", BYTES(1), 1, false, 0, ""},
      {"Wireless Setting", BYTES(1), 1, false, 0, ""},
      {"Wired Setting", BYTES(1), 1, false, 0, ""}}}

    ,
    {"Seatalk: Wireless Keypad Light Control",
     61184,
     false,
     0x08,
     0,
     {{"Manufacturer Code", 11, RES_MANUFACTURER, false, "=1851", "Raymarine"},
      {"Reserved", 2, RES_NOTUSED, false, 0, ""},
      {"Industry Code", 3, RES_LOOKUP, false, "=4", "Marine Industry"},
      {"PID", BYTES(1), 1, false, 0, ""},
      {"Variant", BYTES(1), 1, false, 0, ""},
      {"Beep Control", BYTES(1), 1, false, 0, ""}}}

    ,
    {"Victron Battery Register",
     61184,
     false,
     0x08,
     0,
     {{"Manufacturer Code", 11, RES_MANUFACTURER, false, "=358", "Victron"},
      {"Reserved", 2, RES_NOTUSED, false, 0, ""},
      {"Industry Code", 3, RES_LOOKUP, false, "=4", "Marine Industry"},
      {"Register Id", BYTES(2), 1, false, 0, ""},
      {"Payload", BYTES(4), 1, false, 0, ""}}}

    ,
    {"Manufacturer Proprietary single-frame addressed",
     61184,
     false,
     8,
     0,
     {{"Manufacturer Code", 11, RES_MANUFACTURER, false, 0, ""},
      {"Reserved", 2, RES_NOTUSED, false, 0, ""},
      {"Industry Code", 3, RES_LOOKUP, false, LOOKUP_INDUSTRY_CODE, ""},
      {"Data", BYTES(6), RES_BINARY, false, 0, ""},
      {0}},
     0,
     0,
     true}

    /* PDU2 non-addressed single-frame PGN range 0xF000 - 0xFEFF (61440 - 65279) */

    ,
    {"Unknown single-frame non-addressed",
     61440,
     false,
     8,
     0,
     {{"Manufacturer Code", 11, RES_MANUFACTURER, false, 0, ""},
      {"Reserved", 2, RES_NOTUSED, false, 0, ""},
      {"Industry Code", 3, RES_LOOKUP, false, LOOKUP_INDUSTRY_CODE, ""},
      {"Data", BYTES(6), RES_BINARY, false, 0, ""},
      {0}},
     0,
     0,
     true}

    /* Maretron ACM 100 manual documents PGN 65001-65030 */

    ,
    {"Bus #1 Phase C Basic AC Quantities",
     65001,
     false,
     8,
     0,
     {{"Line-Line AC RMS Voltage", BYTES(2), 1, false, "V", ""},
      {"Line-Neutral AC RMS Voltage", BYTES(2), 1, false, "V", ""},
      {"AC Frequency", BYTES(2), 1 / 128.0, false, "Hz", ""},
      {0}}}

    ,
    {"Bus #1 Phase B Basic AC Quantities",
     65002,
     false,
     8,
     0,
     {{"Line-Line AC RMS Voltage", BYTES(2), 1, false, "V", ""},
      {"Line-Neutral AC RMS Voltage", BYTES(2), 1, false, "V", ""},
      {"AC Frequency", BYTES(2), 1 / 128.0, false, "Hz", ""},
      {0}}}

    ,
    {"Bus #1 Phase A Basic AC Quantities",
     65003,
     false,
     8,
     0,
     {{"Line-Line AC RMS Voltage", BYTES(2), 1, false, "V", ""},
      {"Line-Neutral AC RMS Voltage", BYTES(2), 1, false, "V", ""},
      {"AC Frequency", BYTES(2), 1 / 128.0, false, "Hz", ""},
      {0}}}

    ,
    {"Bus #1 Average Basic AC Quantities",
     65004,
     false,
     8,
     0,
     {{"Line-Line AC RMS Voltage", BYTES(2), 1, false, "V", ""},
      {"Line-Neutral AC RMS Voltage", BYTES(2), 1, false, "V", ""},
      {"AC Frequency", BYTES(2), 1 / 128.0, false, "Hz", ""},
      {0}}}

    ,
    {"Utility Total AC Energy",
     65005,
     false,
     8,
     0,
     {{"Total Energy Export", BYTES(4), 1, false, "kWh", ""}, {"Total Energy Import", BYTES(4), 1, false, "kWh", ""}, {0}}}

    ,
    {"Utility Phase C AC Reactive Power",
     65006,
     false,
     8,
     0,
     {{"Reactive Power", BYTES(2), 1, false, "var", ""},
      {"Power Factor", BYTES(2), 1 / 16384, false, 0, ""},
      {"Power Factor Lagging", 2, RES_LOOKUP, false, LOOKUP_POWER_FACTOR, ""},
      {0}}}

    ,
    {"Utility Phase C AC Power",
     65007,
     false,
     8,
     0,
     {{"Real Power", BYTES(4), 1, true, "W", "", -2000000000}, {"Apparent Power", BYTES(4), 1, true, "VA", "", -2000000000}, {0}}}

    ,
    {"Utility Phase C Basic AC Quantities",
     65008,
     false,
     8,
     0,
     {{"Line-Line AC RMS Voltage", BYTES(2), 1, false, "V", ""},
      {"Line-Neutral AC RMS Voltage", BYTES(2), 1, false, "V", ""},
      {"AC Frequency", BYTES(2), 1 / 128.0, false, "Hz", ""},
      {"AC RMS Current", BYTES(2), 1, false, "A", ""},
      {0}}}

    ,
    {"Utility Phase B AC Reactive Power",
     65009,
     false,
     8,
     0,
     {{"Reactive Power", BYTES(2), 1, false, "var", ""},
      {"Power Factor", BYTES(2), 1 / 16384, false, 0, ""},
      {"Power Factor Lagging", 2, RES_LOOKUP, false, LOOKUP_POWER_FACTOR, ""},
      {0}}}

    ,
    {"Utility Phase B AC Power",
     65010,
     false,
     8,
     0,
     {{"Real Power", BYTES(4), 1, true, "W", "", -2000000000}, {"Apparent Power", BYTES(4), 1, true, "VA", "", -2000000000}, {0}}}

    ,
    {"Utility Phase B Basic AC Quantities",
     65011,
     false,
     8,
     0,
     {{"Line-Line AC RMS Voltage", BYTES(2), 1, false, "V", ""},
      {"Line-Neutral AC RMS Voltage", BYTES(2), 1, false, "V", ""},
      {"AC Frequency", BYTES(2), 1 / 128.0, false, "Hz", ""},
      {"AC RMS Current", BYTES(2), 1, false, "A", ""},
      {0}}}

    ,
    {"Utility Phase A AC Reactive Power",
     65012,
     false,
     8,
     0,
     {{"Reactive Power", BYTES(4), 1, true, "var", "", -2000000000},
      {"Power Factor", BYTES(2), 1 / 16384, true, 0, ""},
      {"Power Factor Lagging", 2, RES_LOOKUP, false, LOOKUP_POWER_FACTOR, ""},
      {0}}}

    ,
    {"Utility Phase A AC Power",
     65013,
     false,
     8,
     0,
     {{"Real Power", BYTES(4), 1, true, "W", "", -2000000000}, {"Apparent Power", BYTES(4), 1, true, "VA", "", -2000000000}, {0}}}

    ,
    {"Utility Phase A Basic AC Quantities",
     65014,
     false,
     8,
     0,
     {{"Line-Line AC RMS Voltage", BYTES(2), 1, false, "V", ""},
      {"Line-Neutral AC RMS Voltage", BYTES(2), 1, false, "V", ""},
      {"AC Frequency", BYTES(2), 1 / 128.0, false, "Hz", ""},
      {"AC RMS Current", BYTES(2), 1, false, "A", ""},
      {0}}}

    ,
    {"Utility Total AC Reactive Power",
     65015,
     false,
     8,
     0,
     {{"Reactive Power", BYTES(4), 1, true, "var", "", -2000000000},
      {"Power Factor", BYTES(2), 1 / 16384, false, 0, ""},
      {"Power Factor Lagging", 2, RES_LOOKUP, false, LOOKUP_POWER_FACTOR, ""},
      {0}}}

    ,
    {"Utility Total AC Power",
     65016,
     false,
     8,
     0,
     {{"Real Power", BYTES(4), 1, true, "W", "", -2000000000}, {"Apparent Power", BYTES(4), 1, true, "VA", "", -2000000000}, {0}}}

    ,
    {"Utility Average Basic AC Quantities",
     65017,
     false,
     8,
     0,
     {{"Line-Line AC RMS Voltage", BYTES(2), 1, false, "V", ""},
      {"Line-Neutral AC RMS Voltage", BYTES(2), 1, false, "V", ""},
      {"AC Frequency", BYTES(2), 1 / 128.0, false, "Hz", ""},
      {"AC RMS Current", BYTES(2), 1, false, "A", ""},
      {0}}}

    ,
    {"Generator Total AC Energy",
     65018,
     false,
     8,
     0,
     {{"Total Energy Export", BYTES(4), 1, false, "kWh", ""}, {"Total Energy Import", BYTES(4), 1, false, "kWh", ""}, {0}}}

    ,
    {"Generator Phase C AC Reactive Power",
     65019,
     false,
     8,
     0,
     {{"Reactive Power", BYTES(2), 1, false, "var", "", -2000000000},
      {"Power Factor", BYTES(2), 1 / 16384, false, 0, ""},
      {"Power Factor Lagging", 2, RES_LOOKUP, false, LOOKUP_POWER_FACTOR, ""},
      {0}}}

    ,
    {"Generator Phase C AC Power",
     65020,
     false,
     8,
     0,
     {{"Real Power", BYTES(2), 1, false, "W", "", -2000000000}, {"Apparent Power", BYTES(2), 1, false, "VA", "", -2000000000}, {0}}}

    ,
    {"Generator Phase C Basic AC Quantities",
     65021,
     false,
     8,
     0,
     {{"Line-Line AC RMS Voltage", BYTES(2), 1, false, "V", ""},
      {"Line-Neutral AC RMS Voltage", BYTES(2), 1, false, "V", ""},
      {"AC Frequency", BYTES(2), 1 / 128.0, false, "Hz", ""},
      {"AC RMS Current", BYTES(2), 1, false, "A", ""},
      {0}}}

    ,
    {"Generator Phase B AC Reactive Power",
     65022,
     false,
     8,
     0,
     {{"Reactive Power", BYTES(2), 1, false, "var", "", -2000000000},
      {"Power Factor", BYTES(2), 1 / 16384, false, 0, ""},
      {"Power Factor Lagging", 2, RES_LOOKUP, false, LOOKUP_POWER_FACTOR, ""},
      {0}}}

    ,
    {"Generator Phase B AC Power",
     65023,
     false,
     8,
     0,
     {{"Real Power", BYTES(2), 1, false, "W", "", -2000000000}, {"Apparent Power", BYTES(2), 1, false, "VA", "", -2000000000}, {0}}}

    ,
    {"Generator Phase B Basic AC Quantities",
     65024,
     false,
     8,
     0,
     {{"Line-Line AC RMS Voltage", BYTES(2), 1, false, "V", ""},
      {"Line-Neutral AC RMS Voltage", BYTES(2), 1, false, "V", ""},
      {"AC Frequency", BYTES(2), 1 / 128.0, false, "Hz", ""},
      {"AC RMS Current", BYTES(2), 1, false, "A", ""},
      {0}}}

    ,
    {"Generator Phase A AC Reactive Power",
     65025,
     false,
     8,
     0,
     {{"Reactive Power", BYTES(2), 1, false, "var", "", -2000000000},
      {"Power Factor", BYTES(2), 1 / 16384, false, 0, ""},
      {"Power Factor Lagging", 2, RES_LOOKUP, false, LOOKUP_POWER_FACTOR, ""},
      {0}}}

    ,
    {"Generator Phase A AC Power",
     65026,
     false,
     8,
     0,
     {{"Real Power", BYTES(2), 1, false, "W", "", -2000000000}, {"Apparent Power", BYTES(2), 1, false, "VA", "", -2000000000}, {0}}}

    ,
    {"Generator Phase A Basic AC Quantities",
     65027,
     false,
     8,
     0,
     {{"Line-Line AC RMS Voltage", BYTES(2), 1, false, "V", ""},
      {"Line-Neutral AC RMS Voltage", BYTES(2), 1, false, "V", ""},
      {"AC Frequency", BYTES(2), 1 / 128.0, false, "Hz", ""},
      {"AC RMS Current", BYTES(2), 1, false, "A", ""},
      {0}}}

    ,
    {"Generator Total AC Reactive Power",
     65028,
     false,
     8,
     0,
     {{"Reactive Power", BYTES(2), 1, false, "var", "", -2000000000},
      {"Power Factor", BYTES(2), 1 / 16384, false, 0, ""},
      {"Power Factor Lagging", 2, RES_LOOKUP, false, LOOKUP_POWER_FACTOR, ""},
      {0}}}

    ,
    {"Generator Total AC Power",
     65029,
     false,
     8,
     0,
     {{"Real Power", BYTES(2), 1, false, "W", "", -2000000000}, {"Apparent Power", BYTES(2), 1, false, "VA", "", -2000000000}, {0}}}

    ,
    {"Generator Average Basic AC Quantities",
     65030,
     false,
     8,
     0,
     {{"Line-Line AC RMS Voltage", BYTES(2), 1, false, "V", ""},
      {"Line-Neutral AC RMS Voltage", BYTES(2), 1, false, "V", ""},
      {"AC Frequency", BYTES(2), 1 / 128.0, false, "Hz", ""},
      {"AC RMS Current", BYTES(2), 1, false, "A", ""},
      {0}}}

    ,
    {"ISO Commanded Address",
     65240,
     false,
     9,
     0,
     /* ISO 11783 defined this message to provide a mechanism for assigning a network address to a node. The NAME information in the
     data portion of the message must match the name information of the node whose network address is to be set. */
     {{"Unique Number", 21, RES_BINARY, false, 0, "ISO Identity Number"},
      {"Manufacturer Code", 11, 1, false, 0, ""},
      {"Device Instance Lower", 3, 1, false, 0, "ISO ECU Instance"},
      {"Device Instance Upper", 5, 1, false, 0, "ISO Function Instance"},
      {"Device Function", BYTES(1), 1, false, 0, "ISO Function"},
      {"Reserved", 1, RES_BINARY, false, 0, ""},
      {"Device Class", 7, RES_LOOKUP, false, LOOKUP_DEVICE_CLASS, ""},
      {"System Instance", 4, 1, false, 0, "ISO Device Class Instance"},
      {"Industry Code", 3, RES_LOOKUP, false, LOOKUP_INDUSTRY_CODE, ""},
      {"Reserved", 1, RES_BINARY, false, 0, "ISO Self Configurable"},
      {"New Source Address", BYTES(1), 1, false, 0, ""},
      {0}}}

    /* proprietary PDU2 (non addressed) single-frame range 0xFF00 to 0xFFFF (65280 - 65535) */

    ,
    {"Manufacturer Proprietary single-frame non-addressed",
     65280,
     false,
     8,
     0,
     {{"Manufacturer Code", 11, RES_MANUFACTURER, false, 0, ""},
      {"Reserved", 2, RES_NOTUSED, false, 0, ""},
      {"Industry Code", 3, RES_LOOKUP, false, LOOKUP_INDUSTRY_CODE, ""},
      {"Data", BYTES(6), RES_BINARY, false, 0, ""},
      {0}},
     0,
     0,
     true}

    /* http://www.airmartechnology.com/uploads/installguide/DST200UserlManual.pdf */
    ,
    {"Airmar: Boot State Acknowledgment",
     65285,
     true,
     8,
     0,
     {{"Manufacturer Code", 11, RES_MANUFACTURER, false, "=135", "Airmar"},
      {"Reserved", 2, RES_NOTUSED, false, 0, ""},
      {"Industry Code", 3, RES_LOOKUP, false, "=4", "Marine Industry"},
      {"Boot State", 4, RES_LOOKUP, false, ",0=in Startup Monitor,1=running Bootloader,2=running Application", ""},
      {0}}}

    ,
    {"Lowrance: Temperature",
     65285,
     false,
     8,
     0,
     {{"Manufacturer Code", 11, RES_MANUFACTURER, false, "=140", "Lowrance"},
      {"Reserved", 2, RES_NOTUSED, false, 0, ""},
      {"Industry Code", 3, RES_LOOKUP, false, "=4", "Marine Industry"},
      {"Temperature Source", BYTES(1), RES_LOOKUP, false, LOOKUP_TEMPERATURE_SOURCE, ""},
      {"Actual Temperature", BYTES(2), RES_TEMPERATURE, false, "K", ""},
      {0}}}

    /* http://www.airmartechnology.com/uploads/installguide/DST200UserlManual.pdf */
    ,
    {"Airmar: Boot State Request",
     65286,
     true,
     8,
     0,
     {{"Manufacturer Code", 11, RES_MANUFACTURER, false, "=135", "Airmar"},
      {"Reserved", 2, RES_NOTUSED, false, 0, ""},
      {"Industry Code", 3, RES_LOOKUP, false, "=4", "Marine Industry"},
      {0}}}

    /* http://www.airmartechnology.com/uploads/installguide/DST200UserlManual.pdf */
    ,
    {"Airmar: Access Level",
     65287,
     true,
     8,
     0,
     {{"Manufacturer Code", 11, RES_MANUFACTURER, false, "=135", "Airmar"},
      {"Reserved", 2, RES_NOTUSED, false, 0, ""},
      {"Industry Code", 3, RES_LOOKUP, false, "=4", "Marine Industry"},
      {"Format Code", 3, RES_LOOKUP, false, ",1=Format code 1", ""},
      {"Access Level", 3, RES_LOOKUP, false, ",0=Locked,1=unlocked level 1,2=unlocked level 2", ""},
      {"Reserved", 2, RES_BINARY, false, 0, ""},
      {"Access Seed/Key",
       BYTES(4),
       RES_INTEGER,
       false,
       0,
       "When transmitted, it provides a seed for an unlock operation. It is used to provide the key during PGN 126208."},
      {0}}}

    ,
    {"Simnet: Configure Temperature Sensor",
     65287,
     false,
     0x08,
     0,
     {{"Manufacturer Code", 11, RES_MANUFACTURER, false, "=1857", "Simrad"},
      {"Reserved", 2, RES_NOTUSED, false, 0, ""},
      {"Industry Code", 3, RES_LOOKUP, false, "=4", "Marine Industry"}}}

    ,
    {"Seatalk: Alarm",
     65288,
     false,
     0x08,
     0,
     {{"Manufacturer Code", 11, RES_MANUFACTURER, false, "=1851", "Raymarine"},
      {"Reserved", 2, RES_NOTUSED, false, 0, ""},
      {"Industry Code", 3, RES_LOOKUP, false, "=4", "Marine Industry"},
      {"SID", BYTES(1), RES_BINARY, false, 0, ""},
      {"Alarm Status", BYTES(1), RES_LOOKUP, false, LOOKUP_SEATALK_ALARM_STATUS, ""},
      {"Alarm ID", BYTES(1), RES_LOOKUP, false, LOOKUP_SEATALK_ALARM_ID, ""},
      {"Alarm Group", BYTES(1), RES_LOOKUP, false, LOOKUP_SEATALK_ALARM_GROUP, ""},
      {"Alarm Priority", BYTES(2), RES_BINARY, false, 0, ""}}},
    {"Simnet: Trim Tab Sensor Calibration",
     65289,
     false,
     0x08,
     0,
     {{"Manufacturer Code", 11, RES_MANUFACTURER, false, "=1857", "Simrad"},
      {"Reserved", 2, RES_NOTUSED, false, 0, ""},
      {"Industry Code", 3, RES_LOOKUP, false, "=4", "Marine Industry"}}}

    ,
    {"Simnet: Paddle Wheel Speed Configuration",
     65290,
     false,
     0x08,
     0,
     {{"Manufacturer Code", 11, RES_MANUFACTURER, false, "=1857", "Simrad"},
      {"Reserved", 2, RES_NOTUSED, false, 0, ""},
      {"Industry Code", 3, RES_LOOKUP, false, "=4", "Marine Industry"}}}

    ,
    {"Simnet: Clear Fluid Level Warnings",
     65292,
     false,
     0x08,
     0,
     {{"Manufacturer Code", 11, RES_MANUFACTURER, false, "=1857", "Simrad"},
      {"Reserved", 2, RES_NOTUSED, false, 0, ""},
      {"Industry Code", 3, RES_LOOKUP, false, "=4", "Marine Industry"}}}

    ,
    {"Simnet: LGC-2000 Configuration",
     65293,
     false,
     0x08,
     0,
     {{"Manufacturer Code", 11, RES_MANUFACTURER, false, "=1857", "Simrad"},
      {"Reserved", 2, RES_NOTUSED, false, 0, ""},
      {"Industry Code", 3, RES_LOOKUP, false, "=4", "Marine Industry"}}}

    ,
    {"Navico: Wireless Battery Status",
     65309,
     false,
     0x08,
     0,
     {{"Manufacturer Code", 11, RES_MANUFACTURER, false, "=275", "Navico"},
      {"Reserved", 2, RES_NOTUSED, false, 0, ""},
      {"Industry Code", 3, RES_LOOKUP, false, "=4", "Marine Industry"},
      {"Status", BYTES(1), 1, false, 0, ""},
      {"Battery Status", BYTES(1), 1, false, "%", ""},
      {"Battery Charge Status", BYTES(1), 1, false, "%", ""},
      {"Reserved", BYTES(3), 1, false, 0, ""},
      {0}}}

    ,
    {"Navico: Wireless Signal Status",
     65312,
     false,
     0x08,
     0,
     {{"Manufacturer Code", 11, RES_MANUFACTURER, false, "=275", "Navico"},
      {"Reserved", 2, RES_NOTUSED, false, 0, ""},
      {"Industry Code", 3, RES_LOOKUP, false, "=4", "Marine Industry"},
      {"Unknown", BYTES(1), 1, false, 0, ""},
      {"Signal Strength", BYTES(1), 1, false, "%", ""},
      {"Reserved", BYTES(3), 1, false, 0, ""},
      {0}}}

    ,
    {"Simnet: Reprogram Status",
     65325,
     false,
     0x08,
     0,
     {{"Manufacturer Code", 11, RES_MANUFACTURER, false, "=1857", "Simrad"},
      {"Reserved", 2, RES_NOTUSED, false, 0, ""},
      {"Industry Code", 3, RES_LOOKUP, false, "=4", "Marine Industry"}}}

    ,
    {"Simnet: Autopilot Mode",
     65341,
     false,
     0x08,
     0,
     {{"Manufacturer Code", 11, RES_MANUFACTURER, false, "=1857", "Simrad"},
      {"Reserved", 2, RES_NOTUSED, false, 0, ""},
      {"Industry Code", 3, RES_LOOKUP, false, "=4", "Marine Industry"}}}

    ,
    {"Seatalk: Pilot Wind Datum",
     65345,
     false,
     0x08,
     0,
     {{"Manufacturer Code", 11, RES_MANUFACTURER, false, "=1851", "Raymarine"},
      {"Reserved", 2, RES_NOTUSED, false, 0, ""},
      {"Industry Code", 3, RES_LOOKUP, false, "=4", "Marine Industry"},
      {"Wind Datum", BYTES(2), RES_RADIANS, false, "rad", ""},
      {"Rolling Average Wind Angle", BYTES(2), RES_RADIANS, false, "rad", ""},
      {"Reserved", BYTES(2), 1, false, 0, ""}}},
    {"Seatalk: Pilot Heading",
     65359,
     false,
     0x08,
     0,
     {{"Manufacturer Code", 11, RES_MANUFACTURER, false, "=1851", "Raymarine"},
      {"Reserved", 2, RES_NOTUSED, false, 0, ""},
      {"Industry Code", 3, RES_LOOKUP, false, "=4", "Marine Industry"},
      {"SID", BYTES(1), RES_BINARY, false, 0, ""},
      {"Heading True", BYTES(2), RES_RADIANS, false, "rad", ""},
      {"Heading Magnetic", BYTES(2), RES_RADIANS, false, "rad", ""},
      {"Reserved", BYTES(1), 1, false, 0, ""}}}

    ,
    {"Seatalk: Pilot Locked Heading",
     65360,
     false,
     0x08,
     0,
     {{"Manufacturer Code", 11, RES_MANUFACTURER, false, "=1851", "Raymarine"},
      {"Reserved", 2, RES_NOTUSED, false, 0, ""},
      {"Industry Code", 3, RES_LOOKUP, false, "=4", "Marine Industry"},
      {"SID", BYTES(1), RES_BINARY, false, 0, ""},
      {"Target Heading True", BYTES(2), RES_RADIANS, false, "rad", ""},
      {"Target Heading Magnetic", BYTES(2), RES_RADIANS, false, "rad", ""},
      {"Reserved", BYTES(1), RES_BINARY, false, 0, ""}}}

    ,
    {"Seatalk: Silence Alarm",
     65361,
     false,
     0x08,
     0,
     {{"Manufacturer Code", 11, RES_MANUFACTURER, false, "=1851", "Raymarine"},
      {"Reserved", 2, RES_NOTUSED, false, 0, ""},
      {"Industry Code", 3, RES_LOOKUP, false, "=4", "Marine Industry"},
      {"Alarm ID", BYTES(1), RES_LOOKUP, false, LOOKUP_SEATALK_ALARM_ID, ""},
      {"Alarm Group", BYTES(1), RES_LOOKUP, false, LOOKUP_SEATALK_ALARM_GROUP, ""},
      {"Reserved", 32, RES_BINARY, false, 0, ""}}}

    ,
    {"Seatalk: Keypad Message",
     65371,
     false,
     0x08,
     0,
     {{"Manufacturer Code", 11, RES_MANUFACTURER, false, "=1851", "Raymarine"},
      {"Reserved", 2, RES_NOTUSED, false, 0, ""},
      {"Industry Code", 3, RES_LOOKUP, false, "=4", "Marine Industry"},
      {"Proprietary ID", BYTES(1), 1, false, 0, ""},
      {"First key", BYTES(1), 1, false, 0, ""},
      {"Second key", BYTES(1), 1, false, 0, ""},
      {"First key state", 2, 1, false, 0, ""},
      {"Second key state", 2, 1, false, 0, ""},
      {"Reserved", 4, RES_BINARY, false, 0, ""},
      {"Encoder Position", BYTES(1), 1, false, 0, ""}}}

    ,
    {"SeaTalk: Keypad Heartbeat",
     65374,
     false,
     0x08,
     0,
     {{"Manufacturer Code", 11, RES_MANUFACTURER, false, "=1851", "Raymarine"},
      {"Reserved", 2, RES_NOTUSED, false, 0, ""},
      {"Industry Code", 3, RES_LOOKUP, false, "=4", "Marine Industry"},
      {"Proprietary ID", BYTES(1), 1, false, 0, ""},
      {"Variant", BYTES(1), 1, false, 0, ""},
      {"Status", BYTES(1), 1, false, 0, ""}}}

    ,
    {"Seatalk: Pilot Mode",
     65379,
     false,
     0x08,
     0,
     {{"Manufacturer Code", 11, RES_MANUFACTURER, false, "=1851", "Raymarine"},
      {"Reserved", 2, RES_NOTUSED, false, 0, ""},
      {"Industry Code", 3, RES_LOOKUP, false, "=4", "Marine Industry"},
      {"Pilot Mode", BYTES(1), RES_BINARY, false, 0, ""},
      {"Sub Mode", BYTES(1), RES_BINARY, false, 0, ""},
      {"Pilot Mode Data", BYTES(1), RES_BINARY, false, 0, ""},
      {"Reserved", BYTES(3), RES_BINARY, false, 0, ""}}}
    /* http://www.airmartechnology.com/uploads/installguide/DST200UserlManual.pdf */
    ,
    {"Airmar: Depth Quality Factor",
     65408,
     false,
     8,
     0,
     {{"Manufacturer Code", 11, RES_MANUFACTURER, false, "=135", "Airmar"},
      {"Reserved", 2, RES_NOTUSED, false, 0, ""},
      {"Industry Code", 3, RES_LOOKUP, false, "=4", "Marine Industry"},
      {"SID", BYTES(1), 1, false, 0, ""},
      {"Depth Quality Factor", 4, RES_LOOKUP, false, ",0=No Depth Lock", ""},
      {0}}}

    /* http://www.airmartechnology.com/uploads/installguide/DST200UserlManual.pdf */
    ,
    {"Airmar: Speed Pulse Count",
     65409,
     true,
     8,
     0,
     {{"Manufacturer Code", 11, RES_MANUFACTURER, false, "=135", "Airmar"},
      {"Reserved", 2, RES_NOTUSED, false, 0, ""},
      {"Industry Code", 3, RES_LOOKUP, false, "=4", "Marine Industry"},
      {"SID", BYTES(1), 1, false, 0, ""},
      {"Duration of interval", BYTES(2), 0.001, false, "s", ""},
      {"Number of pulses received", BYTES(2), 1, false, 0, ""},
      {"Reserved", BYTES(1), RES_NOTUSED, false, 0, ""},
      {0}}}

    /* http://www.airmartechnology.com/uploads/installguide/DST200UserlManual.pdf */
    ,
    {"Airmar: Device Information",
     65410,
     false,
     8,
     0,
     {{"Manufacturer Code", 11, RES_MANUFACTURER, false, "=135", "Airmar"},
      {"Reserved", 2, RES_NOTUSED, false, 0, ""},
      {"Industry Code", 3, RES_LOOKUP, false, "=4", "Marine Industry"},
      {"SID", BYTES(1), 1, false, 0, ""},
      {"Internal Device Temperature", BYTES(2), RES_TEMPERATURE, false, "K", ""},
      {"Supply Voltage", BYTES(2), 0.01, false, "V", ""},
      {"Reserved", BYTES(1), RES_BINARY, false, 0, ""},
      {0}}}

    ,
    {"Simnet: Autopilot Mode",
     65480,
     false,
     0x08,
     0,
     {{"Manufacturer Code", 11, RES_MANUFACTURER, false, "=1857", "Simrad"},
      {"Reserved", 2, RES_NOTUSED, false, 0, ""},
      {"Industry Code", 3, RES_LOOKUP, false, "=4", "Marine Industry"},
      {0}}}

    /* PDU1 (addressed) fast-packet range 0x10000 to 0x1EEFF (65536 - 126719) */
    ,
    {"Unknown fast-packet addressed", 65536, false, 255, 0, {{"Data", BYTES(255), RES_BINARY, false, 0, ""}, {0}}, 0, 0, true}

    /* http://www.maretron.com/support/manuals/DST100UM_1.2.pdf */
    /* http://www.nmea.org/Assets/20140109%20nmea-2000-corrigendum-tc201401031%20pgn%20126208.pdf */
    ,
    {"NMEA - Request group function",
     126208,
     true,
     12,
     2,
     {{"Function Code", BYTES(1), RES_INTEGER, false, "=0", "Request"},
      {"PGN", BYTES(3), RES_INTEGER, false, 0, "Requested PGN"},
      {"Transmission interval", BYTES(4), 0.001, false, "s", ""},
      {"Transmission interval offset", BYTES(2), 0.01, false, "s", ""},
      {"# of Parameters", BYTES(1), 1, false, 0, "How many parameter pairs will follow"},
      {"Parameter", BYTES(1), RES_INTEGER, false, 0, "Parameter index"},
      {"Value", LEN_VARIABLE, RES_INTEGER, false, 0, "Parameter value, variable length"},
      {0}}}

    ,
    {"NMEA - Command group function",
     126208,
     true,
     8,
     2,
     {{"Function Code", BYTES(1), RES_INTEGER, false, "=1", "Command"},
      {"PGN", BYTES(3), RES_INTEGER, false, 0, "Commanded PGN"},
      {"Priority", 4, 1, false, 0, ",8=Leave priority unchanged,9=Reset to default"},
      {"Reserved", 4, RES_BINARY, false, 0, ""},
      {"# of Parameters", BYTES(1), 1, false, 0, "How many parameter pairs will follow"},
      {"Parameter", BYTES(1), RES_INTEGER, false, 0, "Parameter index"},
      {"Value", LEN_VARIABLE, RES_INTEGER, false, 0, "Parameter value, variable length"},
      {0}}}

    ,
    {"NMEA - Acknowledge group function",
     126208,
     true,
     8,
     1,
     {{"Function Code", BYTES(1), RES_INTEGER, false, "=2", "Acknowledge"},
      {"PGN", 24, RES_INTEGER, false, 0, "Commanded PGN"},
      {"PGN error code",
       4,
       RES_LOOKUP,
       false,
       ",0=Acknowledge,1=PGN not supported,2=PGN not available,3=Access denied,4=Not supported,5=Tag not supported,6=Read or Write "
       "not supported",
       ""},
      {"Transmission interval/Priority error code",
       4,
       RES_LOOKUP,
       false,
       ",0=Acknowledge,1=Transmit Interval/Priority not supported,2=Transmit Interval to low,3=Access denied,4=Not supported",
       ""},
      {"# of Parameters", 8, 1, false, 0, ""},
      {"Parameter",
       4,
       RES_LOOKUP,
       false,
       ",0=Acknowledge,1=Invalid parameter field,2=Temporary error,3=Parameter out of range,4=Access denied,5=Not supported,6=Read "
       "or Write not supported",
       ""},
      {0}}}

    ,
    {"NMEA - Read Fields group function",
     126208,
     false,
     8,
     102,
     {{"Function Code", BYTES(1), RES_INTEGER, false, "=3", "Read Fields"},
      {"PGN", 24, RES_INTEGER, false, 0, "Commanded PGN"},
      {"Manufacturer Code", 11, RES_MANUFACTURER, false, 0, ""} // TODO: Only in PGN when field PGN is proprietary. Sigh.
      ,
      {"Reserved", 2, RES_NOTUSED, false, 0, ""} // TODO: Only in PGN when field PGN is proprietary. Sigh.
      ,
      {"Industry Code", 3, RES_LOOKUP, false, LOOKUP_INDUSTRY_CODE, ""} // TODO: Only in PGN when field PGN is proprietary. Sigh.
      ,
      {"Unique ID", 8, RES_INTEGER, false, 0, ""},
      {"# of Selection Pairs", 8, 1, false, 0, ""},
      {"# of Parameters", 8, 1, false, 0, ""},
      {"Selection Parameter", BYTES(1), RES_INTEGER, false, 0, ""},
      {"Selection Value", LEN_VARIABLE, RES_INTEGER, false, 0, ""},
      {"Parameter", BYTES(1), RES_INTEGER, false, 0, ""},
      {0}}}

    /* The following won't work when analyzing non-proprietary PGNs */
    ,
    {"NMEA - Read Fields reply group function",
     126208,
     true,
     8,
     202,
     {{"Function Code", BYTES(1), RES_INTEGER, false, "=4", "Read Fields Reply"},
      {"PGN", 24, RES_INTEGER, false, 0, "Commanded PGN"},
      {"Manufacturer Code",
       11,
       RES_MANUFACTURER,
       false,
       0,
       "Only for proprietary PGNs"} // TODO: Only in PGN when field PGN is proprietary. Sigh.
      ,
      {"Reserved", 2, RES_NOTUSED, false, 0, "Only for proprietary PGNs"} // TODO: Only in PGN when field PGN is proprietary. Sigh.
      ,
      {"Industry Code",
       3,
       RES_LOOKUP,
       false,
       LOOKUP_INDUSTRY_CODE,
       "Only for proprietary PGNs"} // TODO: Only in PGN when field PGN is proprietary. Sigh.
      ,
      {"Unique ID", 8, RES_INTEGER, false, 0, ""},
      {"# of Selection Pairs", 8, 1, false, 0, ""},
      {"# of Parameters", 8, 1, false, 0, ""},
      {"Selection Parameter", BYTES(1), RES_INTEGER, false, 0, ""},
      {"Selection Value", LEN_VARIABLE, RES_INTEGER, false, 0, ""},
      {"Parameter", BYTES(1), RES_INTEGER, false, 0, ""},
      {"Value", LEN_VARIABLE, RES_INTEGER, false, 0, ""},
      {0}}}

    /* The following won't work when analyzing non-proprietary PGNs */
    ,
    {"NMEA - Write Fields group function",
     126208,
     true,
     8,
     202,
     {{"Function Code", BYTES(1), RES_INTEGER, false, "=5", "Write Fields"},
      {"PGN", 24, RES_INTEGER, false, 0, "Commanded PGN"},
      {"Manufacturer Code",
       11,
       RES_MANUFACTURER,
       false,
       0,
       "Only for proprietary PGNs"} // TODO: Only in PGN when field PGN is proprietary. Sigh.
      ,
      {"Reserved", 2, RES_NOTUSED, false, 0, "Only for proprietary PGNs"} // TODO: Only in PGN when field PGN is proprietary. Sigh.
      ,
      {"Industry Code",
       3,
       RES_LOOKUP,
       false,
       LOOKUP_INDUSTRY_CODE,
       "Only for proprietary PGNs"} // TODO: Only in PGN when field PGN is proprietary. Sigh.
      ,
      {"Unique ID", 8, RES_INTEGER, false, 0, ""},
      {"# of Selection Pairs", 8, 1, false, 0, ""},
      {"# of Parameters", 8, 1, false, 0, ""},
      {"Selection Parameter", BYTES(1), RES_INTEGER, false, 0, ""},
      {"Selection Value", LEN_VARIABLE, RES_INTEGER, false, 0, ""},
      {"Parameter", BYTES(1), RES_INTEGER, false, 0, ""},
      {"Value", LEN_VARIABLE, RES_INTEGER, false, 0, ""},
      {0}}}

    /* The following won't work when analyzing non-proprietary PGNs */
    ,
    {"NMEA - Write Fields reply group function",
     126208,
     true,
     8,
     202,
     {{"Function Code", BYTES(1), RES_INTEGER, false, "=6", "Write Fields Reply"},
      {"PGN", 24, RES_INTEGER, false, 0, "Commanded PGN"},
      {"Manufacturer Code",
       11,
       RES_MANUFACTURER,
       false,
       0,
       "Only for proprietary PGNs"} // TODO: Only in PGN when field PGN is proprietary. Sigh.
      ,
      {"Reserved", 2, RES_NOTUSED, false, 0, "Only for proprietary PGNs"} // TODO: Only in PGN when field PGN is proprietary. Sigh.
      ,
      {"Industry Code",
       3,
       RES_LOOKUP,
       false,
       LOOKUP_INDUSTRY_CODE,
       "Only for proprietary PGNs"} // TODO: Only in PGN when field PGN is proprietary. Sigh.
      ,
      {"Unique ID", 8, RES_INTEGER, false, 0, ""},
      {"# of Selection Pairs", 8, 1, false, 0, ""},
      {"# of Parameters", 8, 1, false, 0, ""},
      {"Selection Parameter", BYTES(1), RES_INTEGER, false, 0, ""},
      {"Selection Value", LEN_VARIABLE, RES_INTEGER, false, 0, ""},
      {"Parameter", BYTES(1), RES_INTEGER, false, 0, ""},
      {"Value", LEN_VARIABLE, RES_INTEGER, false, 0, ""},
      {0}}}

    /************ RESPONSE TO REQUEST PGNS **************/

    ,
    {"Maretron: Slave Response",
     126270,
     false,
     8,
     0,
     {{"Manufacturer Code", 11, RES_MANUFACTURER, false, "=137", "Maretron"},
      {"Reserved", 2, RES_NOTUSED, false, 0, ""},
      {"Industry Code", 3, RES_LOOKUP, false, "=4", "Marine Industry"},
      {"Product code", BYTES(2), 1, false, 0, "0x1b2=SSC200"},
      {"Software code", BYTES(2), 1, false, 0, ""},
      {"Command", BYTES(1), 1, false, 0, "0x50=Deviation calibration result"},
      {"Status", BYTES(1), 1, false, 0, ""},
      {0}}}

    ,
    {"PGN List (Transmit and Receive)",
     126464,
     false,
     8,
     1,
     {{"Function Code",
       BYTES(1),
       RES_LOOKUP,
       false,
       ",0=Transmit PGN list,1=Receive PGN list",
       "Transmit or receive PGN Group Function Code"},
      {
          "PGN",
          24,
          RES_INTEGER,
          false,
          0,
      },
      {0}}}

    /* proprietary PDU1 (addressed) fast-packet range 0x1EF00 to 0x1EFFF (126720 - 126975) */

    /* Seatalk1 code from http://thomasknauf.de/rap/seatalk2.htm */
    ,
    {"Seatalk1: Keystroke",
     126720,
     false,
     21,
     0,
     {{"Manufacturer Code", 11, RES_MANUFACTURER, false, "=1851", "Raymarine"},
      {"Reserved", 2, RES_NOTUSED, false, 0, ""},
      {"Industry Code", 3, RES_LOOKUP, false, "=4", "Marine Industry"},
      {"Proprietary ID", BYTES(2), RES_INTEGER, false, "=33264", "0x81f0"},
      {"command", BYTES(1), RES_BINARY, false, "=134", "0x86"},
      {"device", BYTES(1), RES_LOOKUP, false, ",33=S100", ""},
      {"key",
       BYTES(2),
       RES_LOOKUP,
       false,
       ",64005=-1,63495=+1,64770=Standby,65025=Auto,63240=+10,63750=-10,56865=-1 and -10,56610=+1 and +10",
       ""},
      {"Unknown data",
       BYTES(14),
       RES_BINARY,
       false,
       0,
       ""} // xx xx xx xx xx c1 c2 cd 64 80 d3 42 f1 c8 (if xx=0xff =>working or xx xx xx xx xx = [A5 FF FF FF FF | 00 00 00 FF FF |
           // FF FF FF FF FF | 42 00 F8 02 05])
      ,
      {0}}}

    ,
    {"Seatalk1: Device Indentification",
     126720,
     false,
     8,
     0,
     {{"Manufacturer Code", 11, RES_MANUFACTURER, false, "=1851", "Raymarine"},
      {"Reserved", 2, RES_NOTUSED, false, 0, ""},
      {"Industry Code", 3, RES_LOOKUP, false, "=4", "Marine Industry"},
      {"Proprietary ID", BYTES(2), RES_INTEGER, false, "=33264", "0x81f0"},
      {"command", BYTES(1), RES_BINARY, false, "=144", "0x90"},
      {"Reserved", BYTES(1), RES_NOTUSED, false, 0, ""} // 0x00
      ,
      {"device", BYTES(1), RES_LOOKUP, false, ",3=S100,5=Course Computer", ""},
      {0}}}

    /* http://www.airmartechnology.com/uploads/installguide/PB200UserManual.pdf */
    ,
    {"Airmar: Attitude Offset",
     126720,
     true,
     9,
     0,
     {{"Manufacturer Code", 11, RES_MANUFACTURER, false, "=135", "Airmar"},
      {"Reserved", 2, RES_NOTUSED, false, 0, ""},
      {"Industry Code", 3, RES_LOOKUP, false, "=4", "Marine Industry"},
      {"Proprietary ID", BYTES(1), RES_INTEGER, false, "=32", "Attitude Offsets"},
      {"Azimuth offset",
       BYTES(2),
       RES_RADIANS,
       true,
       "rad",
       "Positive: sensor rotated to port, negative: sensor rotated to starboard"},
      {"Pitch offset", BYTES(2), RES_RADIANS, true, "rad", "Positive: sensor tilted to bow, negative: sensor tilted to stern"},
      {"Roll offset", BYTES(2), RES_RADIANS, true, "rad", "Positive: sensor tilted to port, negative: sensor tilted to starboard"},
      {0}}}

    /* http://www.airmartechnology.com/uploads/installguide/PB200UserManual.pdf */
    ,
    {"Airmar: Calibrate Compass",
     126720,
     true,
     24,
     0,
     {{"Manufacturer Code", 11, RES_MANUFACTURER, false, "=135", "Airmar"},
      {"Reserved", 2, RES_NOTUSED, false, 0, ""},
      {"Industry Code", 3, RES_LOOKUP, false, "=4", "Marine Industry"},
      {"Proprietary ID", BYTES(1), RES_INTEGER, false, "=33", "Calibrate Compass"},
      {"Calibrate Function",
       BYTES(1),
       RES_LOOKUP,
       false,
       ",0=Normal/cancel calibration,1=Enter calibration mode,2=Reset calibration to 0,3=Verify,4=Reset compass to "
       "defaults,5=Reset damping to defaults",
       ""},
      {"Calibration Status",
       BYTES(1),
       RES_LOOKUP,
       false,
       ",0=Queried,1=Passed,2=Failed - timeout,3=Failed - tilt error,4=Failed - other,5=In progress",
       ""},
      {"Verify Score", BYTES(1), RES_INTEGER, false, 0, "TBD"},
      {"X-axis gain value", BYTES(2), 0.01, true, 0, "default 100, range 50 to 500"},
      {"Y-axis gain value", BYTES(2), 0.01, true, 0, "default 100, range 50 to 500"},
      {"Z-axis gain value", BYTES(2), 0.01, true, 0, "default 100, range 50 to 500"},
      {"X-axis linear offset", BYTES(2), 0.01, true, "Tesla", "default 0, range -320.00 to 320.00"},
      {"Y-axis linear offset", BYTES(2), 0.01, true, "Tesla", "default 0, range -320.00 to 320.00"},
      {"Z-axis linear offset", BYTES(2), 0.01, true, "Tesla", "default 0, range -320.00 to 320.00"},
      {"X-axis angular offset", BYTES(2), 0.1, true, "deg", "default 0, range 0 to 3600"},
      {"Pitch and Roll damping", BYTES(2), 0.05, true, "s", "default 30, range 0 to 200"},
      {"Compass/Rate gyro damping",
       BYTES(2),
       0.05,
       true,
       "s",
       "default -30, range -2400 to 2400, negative indicates rate gyro is to be used in compass calculations"},
      {0}}}

    /* http://www.airmartechnology.com/uploads/installguide/PB200UserManual.pdf */
    ,
    {"Airmar: True Wind Options",
     126720,
     true,
     6,
     0, // FIXME Single Frame: No
     {{"Manufacturer Code", 11, RES_MANUFACTURER, false, "=135", "Airmar"},
      {"Reserved", 2, RES_NOTUSED, false, 0, ""},
      {"Industry Code", 3, RES_LOOKUP, false, "=4", "Marine Industry"},
      {"Proprietary ID", BYTES(1), RES_INTEGER, false, "=34", "True Wind Options"},
      {"COG substition for HDG",
       2,
       RES_LOOKUP,
       false,
       ",0=Use HDG only,1=Allow COG to replace HDG",
       "Allow use of COG when HDG not available?"},
      {"Calibration Status",
       BYTES(1),
       RES_LOOKUP,
       false,
       ",0=Queried,1=Passed,2=Failed - timeout,3=Failed - tilt error,4=Failed - other,5=In progress",
       ""},
      {"Verify Score", BYTES(1), RES_INTEGER, false, 0, "TBD"},
      {"X-axis gain value", BYTES(2), 0.01, true, 0, "default 100, range 50 to 500"},
      {"Y-axis gain value", BYTES(2), 0.01, true, 0, "default 100, range 50 to 500"},
      {"Z-axis gain value", BYTES(2), 0.01, true, 0, "default 100, range 50 to 500"},
      {"X-axis linear offset", BYTES(2), 0.01, true, "Tesla", "default 0, range -320.00 to 320.00"},
      {"Y-axis linear offset", BYTES(2), 0.01, true, "Tesla", "default 0, range -320.00 to 320.00"},
      {"Z-axis linear offset", BYTES(2), 0.01, true, "Tesla", "default 0, range -320.00 to 320.00"},
      {"X-axis angular offset", BYTES(2), 0.1, true, "deg", "default 0, range 0 to 3600"},
      {"Pitch and Roll damping", BYTES(2), 0.05, true, "s", "default 30, range 0 to 200"},
      {"Compass/Rate gyro damping",
       BYTES(2),
       0.05,
       true,
       "s",
       "default -30, range -2400 to 2400, negative indicates rate gyro is to be used in compass calculations"},
      {0}}}

    /* http://www.airmartechnology.com/uploads/installguide/DST200UserlManual.pdf */
    ,
    {"Airmar: Simulate Mode",
     126720,
     true,
     6,
     0, // FIXME Single Frame: No
     {{"Manufacturer Code", 11, RES_MANUFACTURER, false, "=135", "Airmar"},
      {"Reserved", 2, RES_NOTUSED, false, 0, ""},
      {"Industry Code", 3, RES_LOOKUP, false, "=4", "Marine Industry"},
      {"Proprietary ID", BYTES(1), RES_INTEGER, false, "=35", "Simulate Mode"},
      {"Simulate Mode", 2, RES_LOOKUP, false, ",0=Off,1=On", ""},
      {"Reserved", 22, RES_BINARY, false, 0, "Reserved"},
      {0}}}

    /* http://www.airmartechnology.com/uploads/installguide/DST200UserlManual.pdf */
    ,
    {"Airmar: Calibrate Depth",
     126720,
     true,
     6,
     0, // FIXME Single Frame: No
     {{"Manufacturer Code", 11, RES_MANUFACTURER, false, "=135", "Airmar"},
      {"Reserved", 2, RES_NOTUSED, false, 0, ""},
      {"Industry Code", 3, RES_LOOKUP, false, "=4", "Marine Industry"},
      {"Proprietary ID", BYTES(1), RES_INTEGER, false, "=40", "Calibrate Depth"},
      {"Speed of Sound Mode", BYTES(2), 0.1, false, "m/s", "actual allowed range is 1350.0 to 1650.0 m/s"},
      {"Reserved", 8, RES_BINARY, false, 0, "Reserved"},
      {0}}}

    /* http://www.airmartechnology.com/uploads/installguide/DST200UserlManual.pdf */
    ,
    {"Airmar: Calibrate Speed",
     126720,
     true,
     12,
     2,
     {{"Manufacturer Code", 11, RES_MANUFACTURER, false, "=135", "Airmar"},
      {"Reserved", 2, RES_NOTUSED, false, 0, ""},
      {"Industry Code", 3, RES_LOOKUP, false, "=4", "Marine Industry"},
      {"Proprietary ID", BYTES(1), RES_INTEGER, false, "=41", "Calibrate Speed"},
      {"Number of pairs of data points",
       BYTES(1),
       RES_INTEGER,
       false,
       0,
       "actual range is 0 to 25. 254=restore default speed curve"},
      {"Input frequency", BYTES(2), 0.1, false, "Hz", ""},
      {"Output speed", BYTES(2), 0.01, false, "m/s", ""},
      {0}}}

    /* http://www.airmartechnology.com/uploads/installguide/DST200UserlManual.pdf */
    ,
    {"Airmar: Calibrate Temperature",
     126720,
     true,
     6,
     2, // FIXME Single Frame: No
     {{"Manufacturer Code", 11, RES_MANUFACTURER, false, "=135", "Airmar"},
      {"Reserved", 2, RES_NOTUSED, false, 0, ""},
      {"Industry Code", 3, RES_LOOKUP, false, "=4", "Marine Industry"},
      {"Proprietary ID", BYTES(1), RES_INTEGER, false, "=42", "Calibrate Temperature"},
      {"Temperature instance", 2, RES_LOOKUP, false, ",0=Device Sensor,1=Onboard Water Sensor,2=Optional Water Sensor", ""},
      {"Reserved", 6, RES_BINARY, false, 0, "Reserved"},
      {"Temperature offset", BYTES(2), 0.1, false, "Hz", ""},
      {"Temperature offset", BYTES(2), 0.001, true, "K", "actual range is -9.999 to +9.999 K"},
      {0}}}

    /* http://www.airmartechnology.com/uploads/installguide/DST200UserlManual.pdf */
    ,
    {"Airmar: Speed Filter",
     126720,
     true,
     8,
     2, // FIXME Single Frame: No (type 0: NDB=6; type 1:NDB=8)
     {{"Manufacturer Code", 11, RES_MANUFACTURER, false, "=135", "Airmar"},
      {"Reserved", 2, RES_NOTUSED, false, 0, ""},
      {"Industry Code", 3, RES_LOOKUP, false, "=4", "Marine Industry"},
      {"Proprietary ID", BYTES(1), RES_INTEGER, false, "=43", "Speed Filter"},
      {"Filter type", 4, RES_LOOKUP, false, ",0=no filter,1=basic IIR filter", ""},
      {"Reserved", 4, RES_BINARY, false, 0, "Reserved"},
      {"Sample interval", BYTES(2), 0.01, false, "s", ""},
      {"Filter duration", BYTES(2), 0.01, false, "s", ""},
      {0}}}

    /* http://www.airmartechnology.com/uploads/installguide/DST200UserlManual.pdf */
    ,
    {"Airmar: Temperature Filter",
     126720,
     true,
     8,
     2, // FIXME Single Frame: No (type 0: NDB=6; type 1:NDB=8)
     {{"Manufacturer Code", 11, RES_MANUFACTURER, false, "=135", "Airmar"},
      {"Reserved", 2, RES_NOTUSED, false, 0, ""},
      {"Industry Code", 3, RES_LOOKUP, false, "=4", "Marine Industry"},
      {"Proprietary ID", BYTES(1), RES_INTEGER, false, "=44", "Temperature Filter"},
      {"Filter type", 4, RES_LOOKUP, false, ",0=no filter,1=basic IIR filter,15=data not available", ""},
      {"Reserved", 4, RES_BINARY, false, 0, "Reserved"},
      {"Sample interval", BYTES(2), 0.01, false, "s", ""},
      {"Filter duration", BYTES(2), 0.01, false, "s", ""},
      {0}}}

    /* http://www.airmartechnology.com/uploads/installguide/DST200UserlManual.pdf */
    ,
    {"Airmar: NMEA 2000 options",
     126720,
     true,
     6,
     2, // FIXME Single Frame: No
     {{"Manufacturer Code", 11, RES_MANUFACTURER, false, "=135", "Airmar"},
      {"Reserved", 2, RES_NOTUSED, false, 0, ""},
      {"Industry Code", 3, RES_LOOKUP, false, "=4", "Marine Industry"},
      {"Proprietary ID", BYTES(1), RES_INTEGER, false, "=46", "NMEA 2000 options"},
      {"Transmission Interval",
       2,
       RES_LOOKUP,
       false,
       ",0=Measure Interval,1=Requested by user,2=reserved,3=data not available",
       ""},
      {"Reserved", 22, RES_BINARY, false, 0, "Reserved"},
      {0}}}

    ,
    {"Airmar: Addressable Multi-Frame",
     126720,
     true,
     4,
     0, // FIXME Single Frame: No
     {{"Manufacturer Code", 11, RES_MANUFACTURER, false, "=135", "Airmar"},
      {"Reserved", 2, RES_NOTUSED, false, 0, ""},
      {"Industry Code", 3, RES_LOOKUP, false, "=4", "Marine Industry"},
      {"Proprietary ID", BYTES(1), RES_INTEGER, false, 0, ""},
      {0}}}

    ,
    {"Manufacturer Proprietary fast-packet addressed",
     126720,
     true,
     223,
     0,
     {{"Manufacturer Code", 11, RES_MANUFACTURER, false, 0, ""},
      {"Reserved", 2, RES_NOTUSED, false, 0, ""},
      {"Industry Code", 3, RES_LOOKUP, false, LOOKUP_INDUSTRY_CODE, ""},
      {"Data", BYTES(221), RES_BINARY, false, 0, ""},
      {0}},
     0,
     0,
     true}

    /* PDU2 (non addressed) fast packet range 0x1F000 to 0x1FEFF (126976 - 130815) */
    ,
    {"Unknown fast-packet non-addressed", 126976, false, 255, 0, {{"Data", BYTES(255), RES_BINARY, false, 0, ""}, {0}}, 0, 0, true}

    ,
    {"Alert", 126983, false, 8, 0, {{0}}}

    ,
    {"Alert Response", 126984, false, 8, 0, {{0}}}

    ,
    {"Alert Text", 126985, false, 8, 0, {{0}}}

    ,
    {"Alert Configuration", 126986, false, 8, 0, {{0}}}

    ,
    {"Alert Threshold", 126987, false, 8, 0, {{0}}}

    ,
    {"Alert Value", 126988, false, 8, 0, {{0}}}

    /* http://www.maretron.com/support/manuals/GPS100UM_1.2.pdf */
    ,
    {"System Time",
     126992,
     true,
     8,
     0,
     {{"SID", BYTES(1), 1, false, 0, ""},
      {"Source", 4, RES_LOOKUP, false, LOOKUP_SYSTEM_TIME, ""},
      {"Reserved", 4, RES_BINARY, false, 0, "Reserved"},
      {"Date", BYTES(2), RES_DATE, false, "days", "Days since January 1, 1970"},
      {"Time", BYTES(4), RES_TIME, false, "s", "Seconds since midnight"},
      {0}}}

    /* http://www.nmea.org/Assets/20130905%20nmea%202000%20heartbeat%20amendment%20final.pdf */
    ,
    {"Heartbeat",
     126993,
     true,
     8,
     0,
     {{"Data transmit offset",
       BYTES(2),
       0.01,
       false,
       "s",
       "Offset in transmit time from time of request command: 0x0 = transmit immediately, 0xFFFF = Do not change offset."},
      {"Sequence Counter", BYTES(1), RES_INTEGER, false, 0, ""},
      {"Reserved", BYTES(3), RES_BINARY, false, 0, "Reserved"},
      {0}}}

    ,
    {"Product Information",
     126996,
     false,
     0x86,
     0,
     {{"NMEA 2000 Version", BYTES(2), 1, false, 0, ""},
      {"Product Code", BYTES(2), 1, false, 0, ""},
      {"Model ID", BYTES(32), RES_ASCII, false, 0, ""},
      {"Software Version Code", BYTES(32), RES_ASCII, false, 0, ""},
      {"Model Version", BYTES(32), RES_ASCII, false, 0, ""},
      {"Model Serial Code", BYTES(32), RES_ASCII, false, 0, ""},
      {"Certification Level", BYTES(1), 1, false, 0, ""},
      {"Load Equivalency", BYTES(1), 1, false, 0, ""},
      {0}}}

    ,
    {"Configuration Information",
     126998,
     false,
     0x2a,
     0,
     {{"Station ID", BYTES(2), 1, false, 0, ""},
      {"Station Name", BYTES(2), 1, false, 0, ""},
      {"A", BYTES(2), 1, false, 0, ""},
      {"Manufacturer", BYTES(36), RES_ASCII, false, 0, ""},
      {"Installation Description #1", BYTES(2), 1, false, 0, ""},
      {"Installation Description #2", BYTES(2), 1, false, 0, ""},
      {0}}}

    /************ PERIODIC DATA PGNs **************/
    /* http://www.nmea.org/Assets/july%202010%20nmea2000_v1-301_app_b_pgn_field_list.pdf */
    /* http://www.maretron.com/support/manuals/USB100UM_1.2.pdf */
    /* http://www8.garmin.com/manuals/GPSMAP4008_NMEA2000NetworkFundamentals.pdf */

    /* http://www.nmea.org/Assets/20130906%20nmea%202000%20%20man%20overboard%20notification%20%28mob%29%20pgn%20127233%20amendment.pdf
     */
    ,
    {"Man Overboard Notification",
     127233,
     true,
     35,
     0,
     {{"SID", BYTES(1), 1, false, 0, ""},
      {"MOB Emitter ID", BYTES(4), RES_INTEGER, false, 0, "Identifier for each MOB emitter, unique to the vessel"},
      {"Man Overboard Status",
       3,
       RES_LOOKUP,
       false,
       ",0=MOB Emitter Activated,1=Manual on-board MOB Button Activation,2=Test Mode,3=MOB Not Active",
       ""},
      {"Reserved", 5, RES_BINARY, false, 0, ""},
      {"Activation Time", BYTES(4), RES_TIME, false, "s", "Time of day (UTC) when MOB was activated"},
      {"Position Source", 3, RES_LOOKUP, false, ",0=Position estimated by the Vessel,1=Position reported by MOB emitter", ""},
      {"Reserved", 5, RES_BINARY, false, 0, ""},
      {"Position Date", BYTES(2), RES_DATE, false, "", "Date of MOB position"},
      {"Position Time", BYTES(4), RES_TIME, false, "s", "Time of day of MOB position (UTC)"},
      {"Latitude", BYTES(4), RES_LATITUDE, true, "deg", ""},
      {"Longitude", BYTES(4), RES_LONGITUDE, true, "deg", ""},
      {"COG Reference", 2, RES_LOOKUP, false, LOOKUP_DIRECTION_REFERENCE, ""},
      {"Reserved", 6, RES_BINARY, false, 0, ""},
      {"COG", BYTES(2), RES_RADIANS, false, "rad", ""},
      {"SOG", BYTES(2), 0.01, false, "m/s", ""},
      {"MMSI of vessel of origin", BYTES(4), RES_INTEGER, false, "MMSI", ""},
      {"MOB Emitter Battery Status", 3, RES_LOOKUP, false, ",0=Good,1=Low", ""},
      {"Reserved", 5, RES_BINARY, false, 0, ""},
      {0}}}

    ,
    {"Heading/Track control",
     127237,
     false,
     0x15,
     0,
     {{"Rudder Limit Exceeded", 2, 1, false, 0, ""},
      {"Off-Heading Limit Exceeded", 2, 1, false, 0, ""},
      {"Off-Track Limit Exceeded", 2, 1, false, 0, ""},
      {"Override", 2, 1, false, 0, ""},
      {"Steering Mode", 4, 1, false, 0, ""},
      {"Turn Mode", 4, 1, false, 0, ""},
      {"Heading Reference", 3, 1, false, 0, ""},
      {"Reserved", 3, RES_BINARY, false, 0, ""},
      {"Commanded Rudder Direction", 2, 1, false, 0, ""},
      {"Commanded Rudder Angle", BYTES(2), RES_RADIANS, true, "rad", ""},
      {"Heading-To-Steer (Course)", BYTES(2), RES_RADIANS, false, "rad", ""},
      {"Track", BYTES(2), RES_RADIANS, false, "rad", ""},
      {"Rudder Limit", BYTES(2), RES_RADIANS, false, "rad", ""},
      {"Off-Heading Limit", BYTES(2), RES_RADIANS, false, "rad", ""},
      {"Radius of Turn Order", BYTES(2), RES_RADIANS, true, "rad", ""},
      {"Rate of Turn Order", BYTES(2), RES_ROTATION, true, "rad/s", ""},
      {"Off-Track Limit", BYTES(2), 1, true, "m", ""},
      {"Vessel Heading", BYTES(2), RES_RADIANS, false, "rad", ""},
      {0}}}

    /* http://www.maretron.com/support/manuals/RAA100UM_1.0.pdf */
    /* Haven't actually seen this value yet, lengths are guesses */
    ,
    {"Rudder",
     127245,
     false,
     8,
     0,
     {{"Instance", BYTES(1), 1, false, 0, ""},
      {"Direction Order", 2, 1, false, 0, ""},
      {"Reserved", 6, RES_BINARY, false, 0, "Reserved"},
      {"Angle Order", BYTES(2), RES_RADIANS, true, "rad", ""},
      {"Position", BYTES(2), RES_RADIANS, true, "rad", ""},
      {0}}}

    /* NMEA + Simrad AT10 */
    /* http://www.maretron.com/support/manuals/SSC200UM_1.7.pdf */
    /* molly_rose_E80start.kees */
    ,
    {"Vessel Heading",
     127250,
     true,
     8,
     0,
     {{"SID", BYTES(1), 1, false, 0, ""},
      {"Heading", BYTES(2), RES_RADIANS, false, "rad", ""},
      {"Deviation", BYTES(2), RES_RADIANS, true, "rad", ""},
      {"Variation", BYTES(2), RES_RADIANS, true, "rad", ""},
      {"Reference", 2, RES_LOOKUP, false, LOOKUP_DIRECTION_REFERENCE, ""},
      {0}}}

    /* http://www.maretron.com/support/manuals/SSC200UM_1.7.pdf */
    /* Lengths observed from Simrad RC42 */
    ,
    {"Rate of Turn",
     127251,
     true,
     5,
     0,
     {{"SID", BYTES(1), 1, false, 0, ""}, {"Rate", BYTES(4), RES_HIRES_ROTATION, true, "rad/s", ""}, {0}}}

    ,
    {"Attitude",
     127257,
     true,
     7,
     0,
     {{"SID", BYTES(1), 1, false, 0, ""},
      {"Yaw", BYTES(2), RES_RADIANS, true, "rad", ""},
      {"Pitch", BYTES(2), RES_RADIANS, true, "rad", ""},
      {"Roll", BYTES(2), RES_RADIANS, true, "rad", ""},
      {0}}}

    /* NMEA + Simrad AT10 */
    /* http://www.maretron.com/support/manuals/GPS100UM_1.2.pdf */
    ,
    {"Magnetic Variation",
     127258,
     true,
     6,
     0,
     {{"SID", BYTES(1), 1, false, 0, ""},
      {"Source", 4, RES_LOOKUP, false, LOOKUP_MAGNETIC_VARIATION, ""},
      {"Reserved", 4, RES_BINARY, false, 0, "Reserved"},
      {"Age of service", BYTES(2), RES_DATE, false, "days", "Days since January 1, 1970"},
      {"Variation", BYTES(2), RES_RADIANS, true, "rad", ""},
      {0}}}
    /* Engine group PGNs all derived PGN Numbers from */
    /* http://www.maretron.com/products/pdf/J2K100-Data_Sheet.pdf */
    /* http://www.floscan.com/html/blue/NMEA2000.php */

    // http://www.osukl.com/wp-content/uploads/2015/04/3155-UM.pdf
    ,
    {"Engine Parameters, Rapid Update",
     127488,
     true,
     8,
     0,
     {{"Instance", BYTES(1), RES_LOOKUP, false, LOOKUP_ENGINE_INSTANCE, ""},
      {"Speed", BYTES(2), 0.25, false, "rpm", ""},
      {"Boost Pressure", BYTES(2), RES_PRESSURE, false, "hPa", ""},
      {"Tilt/Trim", BYTES(1), 1, true, "", ""},
      {0}}}

    // http://www.osukl.com/wp-content/uploads/2015/04/3155-UM.pdf
    ,
    {"Engine Parameters, Dynamic",
     127489,
     true,
     26,
     0,
     {{"Instance", BYTES(1), RES_LOOKUP, false, LOOKUP_ENGINE_INSTANCE, ""},
      {"Oil pressure", BYTES(2), RES_PRESSURE, false, "hPa", ""},
      {"Oil temperature", BYTES(2), RES_TEMPERATURE_HIGH, false, "K", ""},
      {"Temperature", BYTES(2), RES_TEMPERATURE, false, "K", ""},
      {"Alternator Potential", BYTES(2), 0.01, true, "V", ""},
      {"Fuel Rate", BYTES(2), 0.1, true, "L/h", ""},
      {"Total Engine hours", BYTES(4), 1.0, false, "s", ""},
      {"Coolant Pressure", BYTES(2), RES_PRESSURE, false, "hPa", ""},
      {"Fuel Pressure", BYTES(2), 1, false, "hPa", ""},
      {"Reserved", BYTES(1), RES_BINARY, false, 0, ""},
      {"Discrete Status 1", BYTES(2), RES_BITFIELD, false, LOOKUP_ENGINE_STATUS_1, ""},
      {"Discrete Status 2", BYTES(2), RES_BITFIELD, false, LOOKUP_ENGINE_STATUS_2, ""},
      {"Percent Engine Load", BYTES(1), RES_INTEGER, true, "%", ""},
      {"Percent Engine Torque", BYTES(1), RES_INTEGER, true, "%", ""},
      {0}}}

    ,
    {"Transmission Parameters, Dynamic",
     127493,
     true,
     8,
     0,
     {{"Instance", 8, RES_LOOKUP, false, LOOKUP_ENGINE_INSTANCE, ""},
      {"Transmission Gear", 2, RES_LOOKUP, false, LOOKUP_GEAR_STATUS, ""},
      {"Reserved", 6, RES_BINARY, false, 0, ""},
      {"Oil pressure", BYTES(2), RES_PRESSURE, false, "hPa", ""},
      {"Oil temperature", BYTES(2), RES_TEMPERATURE_HIGH, false, "K", ""},
      {"Discrete Status 1", BYTES(1), RES_INTEGER, false, 0, ""},
      {"Reserved", BYTES(1), RES_BINARY, false, 0, ""},
      {0}}}

    ,
    {"Trip Parameters, Vessel",
     127496,
     true,
     10,
     0,
     {{"Time to Empty", BYTES(4), 0.001, false, "s", ""},
      {"Distance to Empty", BYTES(4), 0.01, false, "m", ""},
      {"Estimated Fuel Remaining", BYTES(2), 1, false, "L", ""},
      {"Trip Run Time", BYTES(4), 0.001, false, "s", ""},
      {0}}}

    ,
    {"Trip Parameters, Engine",
     127497,
     true,
     9,
     0,
     {{"Instance", BYTES(1), RES_LOOKUP, false, LOOKUP_ENGINE_INSTANCE, ""},
      {"Trip Fuel Used", BYTES(2), 1, false, "L", ""},
      {"Fuel Rate, Average", BYTES(2), 0.1, true, "L/h", ""},
      {"Fuel Rate, Economy", BYTES(2), 0.1, true, "L/h", ""},
      {"Instantaneous Fuel Economy", BYTES(2), 0.1, true, "L/h", ""},
      {0}}}

    ,
    {"Engine Parameters, Static",
     127498,
     true,
     8,
     0,
     {{"Instance", BYTES(1), RES_LOOKUP, false, LOOKUP_ENGINE_INSTANCE, ""},
      {"Rated Engine Speed", BYTES(2), 1, false, 0, ""},
      {"VIN", BYTES(1), 1, false, 0, ""},
      {"Software ID", BYTES(2), 1, false, 0, ""},
      {0}}}

    ,
    {"Binary Switch Bank Status",
     127501,
     false,
     8,
     0,
     {{"Instance", BYTES(1), 1, false, 0, ""},
      {"Indicator1", 2, RES_LOOKUP, false, ",0=Off,1=On,2=Failed", ""},
      {"Indicator2", 2, RES_LOOKUP, false, ",0=Off,1=On,2=Failed", ""},
      {"Indicator3", 2, RES_LOOKUP, false, ",0=Off,1=On,2=Failed", ""},
      {"Indicator4", 2, RES_LOOKUP, false, ",0=Off,1=On,2=Failed", ""},
      {"Indicator5", 2, RES_LOOKUP, false, ",0=Off,1=On,2=Failed", ""},
      {"Indicator6", 2, RES_LOOKUP, false, ",0=Off,1=On,2=Failed", ""},
      {"Indicator7", 2, RES_LOOKUP, false, ",0=Off,1=On,2=Failed", ""},
      {"Indicator8", 2, RES_LOOKUP, false, ",0=Off,1=On,2=Failed", ""},
      {"Indicator9", 2, RES_LOOKUP, false, ",0=Off,1=On,2=Failed", ""},
      {"Indicator10", 2, RES_LOOKUP, false, ",0=Off,1=On,2=Failed", ""},
      {"Indicator11", 2, RES_LOOKUP, false, ",0=Off,1=On,2=Failed", ""},
      {"Indicator12", 2, RES_LOOKUP, false, ",0=Off,1=On,2=Failed", ""},
      {"Indicator13", 2, RES_LOOKUP, false, ",0=Off,1=On,2=Failed", ""},
      {"Indicator14", 2, RES_LOOKUP, false, ",0=Off,1=On,2=Failed", ""},
      {"Indicator15", 2, RES_LOOKUP, false, ",0=Off,1=On,2=Failed", ""},
      {"Indicator16", 2, RES_LOOKUP, false, ",0=Off,1=On,2=Failed", ""},
      {"Indicator17", 2, RES_LOOKUP, false, ",0=Off,1=On,2=Failed", ""},
      {"Indicator18", 2, RES_LOOKUP, false, ",0=Off,1=On,2=Failed", ""},
      {"Indicator19", 2, RES_LOOKUP, false, ",0=Off,1=On,2=Failed", ""},
      {"Indicator20", 2, RES_LOOKUP, false, ",0=Off,1=On,2=Failed", ""},
      {"Indicator21", 2, RES_LOOKUP, false, ",0=Off,1=On,2=Failed", ""},
      {"Indicator22", 2, RES_LOOKUP, false, ",0=Off,1=On,2=Failed", ""},
      {"Indicator23", 2, RES_LOOKUP, false, ",0=Off,1=On,2=Failed", ""},
      {"Indicator24", 2, RES_LOOKUP, false, ",0=Off,1=On,2=Failed", ""},
      {"Indicator25", 2, RES_LOOKUP, false, ",0=Off,1=On,2=Failed", ""},
      {"Indicator26", 2, RES_LOOKUP, false, ",0=Off,1=On,2=Failed", ""},
      {"Indicator27", 2, RES_LOOKUP, false, ",0=Off,1=On,2=Failed", ""},
      {"Indicator28", 2, RES_LOOKUP, false, ",0=Off,1=On,2=Failed", ""},
      {0}}},
    {"Switch Bank Control",
     127502,
     false,
     8,
     1,
     {{"Switch Bank Instance", BYTES(1), 1, false, 0, ""}, {"Switch", 2, RES_LOOKUP, false, ",0=Off,1=On", ""}, {0}}}

    /* http://www.nmea.org/Assets/nmea-2000-corrigendum-1-2010-1.pdf */
    ,
    {"AC Input Status",
     127503,
     true,
     8,
     10,
     {{"Instance", BYTES(1), 1, false, 0, ""},
      {"Number of Lines", BYTES(1), 1, false, 0, ""}

      ,
      {"Line", 2, RES_LOOKUP, false, ",0=Line 1,1=Line 2,2=Line 3,3=Reserved", ""},
      {"Acceptability", 2, RES_LOOKUP, false, ",0=Bad Level,1=Bad Frequency,2=Being Qualified,3=Good", ""},
      {"Reserved", 4, RES_BINARY, false, 0, ""},
      {"Voltage", BYTES(2), 0.01, false, "V", ""},
      {"Current", BYTES(2), 0.1, false, "A", ""},
      {"Frequency", BYTES(2), 0.01, false, "Hz", ""},
      {"Breaker Size", BYTES(2), 0.1, false, "A", ""},
      {"Real Power", BYTES(4), RES_INTEGER, false, "W", ""},
      {"Reactive Power", BYTES(4), RES_INTEGER, false, "VAR", ""},
      {"Power Factor", BYTES(1), 0.01, false, "Cos Phi", ""},
      {0}}}

    /* http://www.nmea.org/Assets/nmea-2000-corrigendum-1-2010-1.pdf */
    ,
    {"AC Output Status",
     127504,
     true,
     8,
     10,
     {{"Instance", BYTES(1), 1, false, 0, ""},
      {"Number of Lines", BYTES(1), 1, false, 0, ""}

      ,
      {"Line", 2, RES_LOOKUP, false, ",0=Line 1,1=Line 2,2=Line 3", ""},
      {"Waveform", 3, RES_LOOKUP, false, ",0=Sine Wave,1=Modified Sine Wave,6=Error,7=Data Not Available", ""},
      {"Reserved", 3, RES_BINARY, false, 0, ""},
      {"Voltage", BYTES(2), 0.01, false, "V", ""},
      {"Current", BYTES(2), 0.1, false, "A", ""},
      {"Frequency", BYTES(2), 0.01, false, "Hz", ""},
      {"Breaker Size", BYTES(2), 0.1, false, "A", ""},
      {"Real Power", BYTES(4), RES_INTEGER, false, "W", ""},
      {"Reactive Power", BYTES(4), RES_INTEGER, false, "VAR", ""},
      {"Power Factor", BYTES(1), 0.01, false, "Cos Phi", ""},
      {0}}}

    /* http://www.maretron.com/support/manuals/TLA100UM_1.2.pdf */
    /* Observed from EP65R */
    ,
    {"Fluid Level",
     127505,
     true,
     8,
     0,
     {{"Instance", 4, 1, false, 0, ""},
      {"Type", 4, RES_LOOKUP, false, ",0=Fuel,1=Water,2=Gray water,3=Live well,4=Oil,5=Black water", ""},
      {"Level", BYTES(2), RES_PERCENTAGE, false, "%", ""},
      {"Capacity", BYTES(4), 0.1, false, "L", ""},
      {"Reserved", BYTES(1), RES_BINARY, false, 0, "Reserved"},
      {0}}}

    ,
    {"DC Detailed Status",
     127506,
     false,
     9,
     0,
     {{"SID", BYTES(1), 1, false, 0, ""},
      {"Instance", BYTES(1), 1, false, 0, ""},
      {"DC Type", BYTES(1), 1, false, 0, ""},
      {"State of Charge", BYTES(1), 1, false, 0, ""},
      {"State of Health", BYTES(1), 1, false, 0, ""},
      {"Time Remaining", BYTES(2), 1, false, 0, ""},
      {"Ripple Voltage", BYTES(2), 0.01, false, "V", ""},
      {0}}}

    // http://www.osukl.com/wp-content/uploads/2015/04/3155-UM.pdf
    ,
    {"Charger Status",
     127507,
     false,
     8,
     0,
     {{"Instance", BYTES(1), 1, false, 0, ""},
      {"Battery Instance", BYTES(1), 1, false, 0, ""},
      {"Operating State",
       4,
       RES_LOOKUP,
       false,
       ",0=Not charging,1=Bulk,2=Absorption,3=Overcharge,4=Equalise,5=Float,6=No Float,7=Constant VI,8=Disabled,9=Fault",
       ""},
      {"Charge Mode", 4, RES_LOOKUP, false, ",0=Standalone mode,1=Primary mode,2=Secondary mode,3=Echo mode", ""},
      {"Operating State", 2, RES_LOOKUP, false, ",0=Off,1=On", ""},
      {"Equalization Pending", 2, RES_LOOKUP, false, ",0=Off,1=On", ""},
      {"Reserved", 4, RES_BINARY, false, 0, ""},
      {"Equalization Time Remaining", BYTES(2), 1, false, 0, ""},
      {0}}}

    ,
    {"Battery Status",
     127508,
     true,
     8,
     0,
     {{"Instance", BYTES(1), 1, false, 0, ""},
      {"Voltage", BYTES(2), 0.01, true, "V", ""},
      {"Current", BYTES(2), 0.1, true, "A", ""},
      {"Temperature", BYTES(2), RES_TEMPERATURE, false, "K", ""},
      {"SID", BYTES(1), 1, false, 0, ""},
      {0}}}

    ,
    {"Inverter Status",
     127509,
     false,
     8,
     0,
     {{"Instance", BYTES(1), 1, false, 0, ""},
      {"AC Instance", BYTES(1), 1, false, 0, ""},
      {"DC Instance", BYTES(1), 1, false, 0, ""},
      {"Operating State", 4, RES_LOOKUP, false, ",0=Standby,1=On", ""},
      {"Inverter", 2, RES_LOOKUP, false, ",0=Standby,1=On", ""},
      {0}}}

    ,
    {"Charger Configuration Status",
     127510,
     false,
     8,
     0,
     {{"Instance", BYTES(1), 1, false, 0, ""},
      {"Battery Instance", BYTES(1), 1, false, 0, ""},
      {"Charger Enable/Disable", 2, 1, false, 0, ""},
      {"Reserved", 6, RES_BINARY, false, 0, ""},
      {"Charge Current Limit", BYTES(2), 0.1, false, "A", ""},
      {"Charging Algorithm", BYTES(1), 1, false, 0, ""},
      {"Charger Mode", BYTES(1), 1, false, 0, ""},
      {"Estimated Temperature", BYTES(2), RES_TEMPERATURE, false, 0, "When no sensor present"},
      {"Equalize One Time Enable/Disable", 4, 1, false, 0, ""},
      {"Over Charge Enable/Disable", 4, 1, false, 0, ""},
      {"Equalize Time", BYTES(2), 1, false, 0, ""},
      {0}}}

    ,
    {"Inverter Configuration Status",
     127511,
     false,
     8,
     0,
     {{"Instance", BYTES(1), 1, false, 0, ""},
      {"AC Instance", BYTES(1), 1, false, 0, ""},
      {"DC Instance", BYTES(1), 1, false, 0, ""},
      {"Inverter Enable/Disable", 2, 1, false, 0, ""},
      {"Inverter Mode", BYTES(1), 1, false, 0, ""},
      {"Load Sense Enable/Disable", BYTES(1), 1, false, 0, ""},
      {"Load Sense Power Threshold", BYTES(1), 1, false, 0, ""},
      {"Load Sense Interval", BYTES(1), 1, false, 0, ""},
      {0}}}

    ,
    {"AGS Configuration Status",
     127512,
     false,
     8,
     0,
     {{"Instance", BYTES(1), 1, false, 0, ""},
      {"Generator Instance", BYTES(1), 1, false, 0, ""},
      {"AGS Mode", BYTES(1), 1, false, 0, ""},
      {0}}}

    ,
    {"Battery Configuration Status",
     127513,
     false,
     8,
     0,
     {{"Instance", BYTES(1), 1, false, 0, ""},
      {"Battery Type", BYTES(1), 1, false, 0, ""},
      {"Supports Equalization", 2, 1, false, 0, ""},
      {"Reserved", 6, RES_BINARY, false, 0, ""},
      {"Nominal Voltage", BYTES(2), 0.01, false, "V", ""},
      {"Chemistry", BYTES(1), 1, false, 0, ""},
      {"Capacity", BYTES(2), 1, false, 0, ""},
      {"Temperature Coefficient", BYTES(2), 1, false, 0, ""},
      {"Peukert Exponent", BYTES(2), 1, false, 0, ""},
      {"Charge Efficiency Factor", BYTES(2), 1, false, 0, ""},
      {0}}}

    ,
    {"AGS Status",
     127514,
     false,
     8,
     0,
     {{"Instance", BYTES(1), 1, false, 0, ""},
      {"Generator Instance", BYTES(1), 1, false, 0, ""},
      {"AGS Operating State", BYTES(1), 1, false, 0, ""},
      {"Generator State", BYTES(1), 1, false, 0, ""},
      {"Generator On Reason", BYTES(1), 1, false, 0, ""},
      {"Generator Off Reason", BYTES(1), 1, false, 0, ""},
      {0}}}

    /* https://www.nmea.org/Assets/20170204%20nmea%202000%20leeway%20pgn%20final.pdf */
    ,
    {"Leeway Angle",
     128000,
     true,
     8,
     0,
     {{"SID", BYTES(1), 1, false, 0, ""},
      {"Leeway Angle", BYTES(2), RES_RADIANS, false, "rad", ""},
      {"Reserved", BYTES(5), RES_BINARY, false, 0, ""},
      {0}}}

    /* http://www.maretron.com/support/manuals/DST100UM_1.2.pdf */
    ,
    {"Speed",
     128259,
     true,
     6,
     0,
     {{"SID", BYTES(1), 1, false, 0, ""},
      {"Speed Water Referenced", BYTES(2), 0.01, false, "m/s", ""},
      {"Speed Ground Referenced", BYTES(2), 0.01, false, "m/s", ""},
      {"Speed Water Referenced Type", BYTES(1), RES_LOOKUP, false, LOOKUP_WATER_REFERENCE, ""},
      {"Speed Direction", 4, 1, false, 0, ""},
      {0}}}

    /* http://www.maretron.com/support/manuals/DST100UM_1.2.pdf */
    ,
    {"Water Depth",
     128267,
     true,
     5,
     0,
     {{"SID", BYTES(1), 1, false, 0, ""},
      {"Depth", BYTES(4), 0.01, false, "m", "Depth below transducer"},
      {"Offset", BYTES(2), 0.001, true, "m", "Distance between transducer and surface (positive) or keel (negative)"},
      {"Range", BYTES(1), 10, false, "m", "Max measurement range"},
      {0}}}

    /* http://www.nmea.org/Assets/nmea-2000-digital-interface-white-paper.pdf */
    ,
    {"Distance Log",
     128275,
     true,
     14,
     0,
     {{"Date", BYTES(2), RES_DATE, false, "days", "Timestamp of last reset in Days since January 1, 1970"},
      {"Time", BYTES(4), RES_TIME, false, "s", "Timestamp of last reset Seconds since midnight"},
      {"Log", BYTES(4), 1, false, "m", "Total cumulative distance"},
      {"Trip Log", BYTES(4), 1, false, "m", "Distance since last reset"},
      {0}}}

    ,
    {"Tracked Target Data",
     128520,
     true,
     27,
     0,
     {{"SID", BYTES(1), 1, false, 0, ""},
      {"Target ID #", BYTES(1), 1, false, 0, "Number of route, waypoint, event, mark, etc."},
      {"Track Status", 2, RES_LOOKUP, false, ",0=Cancelled,1=Acquiring,2=Tracking,3=Lost", ""},
      {"Reported Target", 1, RES_LOOKUP, false, LOOKUP_YES_NO, ""},
      {"Target Acquisition", 1, RES_LOOKUP, false, ",0=Manual,1=Automatic", ""},
      {"Bearing Reference", 2, RES_LOOKUP, false, LOOKUP_DIRECTION_REFERENCE, ""},
      {"Reserved", 2, RES_BINARY, false, 0, ""},
      {"Bearing", BYTES(2), RES_RADIANS, false, "rad", ""},
      {"Distance", BYTES(4), 0.001, false, "m", ""},
      {"Course", BYTES(2), RES_RADIANS, false, "rad", ""},
      {"Speed", BYTES(2), 0.01, false, "m/s", ""},
      {"CPA", BYTES(4), 0.01, false, "m", ""},
      {"TCPA", BYTES(4), 0.001, false, "s", "negative = time elapsed since event, positive = time to go"},
      {"UTC of Fix", BYTES(4), RES_TIME, false, "s", "Seconds since midnight"},
      {"Name", BYTES(255), RES_ASCII, false, 0, ""},
      {0}}}

    ,
    {"Position, Rapid Update",
     129025,
     true,
     8,
     0,
     {{"Latitude", BYTES(4), RES_LATITUDE, true, "deg", ""}, {"Longitude", BYTES(4), RES_LONGITUDE, true, "deg", ""}, {0}}}

    /* http://www.maretron.com/support/manuals/GPS100UM_1.2.pdf */
    ,
    {"COG & SOG, Rapid Update",
     129026,
     true,
     8,
     0,
     {{"SID", BYTES(1), 1, false, 0, ""},
      {"COG Reference", 2, RES_LOOKUP, false, LOOKUP_DIRECTION_REFERENCE, ""},
      {"Reserved", 6, RES_BINARY, false, 0, "Reserved"},
      {"COG", BYTES(2), RES_RADIANS, false, "rad", ""},
      {"SOG", BYTES(2), 0.01, false, "m/s", ""},
      {"Reserved", BYTES(2), RES_BINARY, false, 0, "Reserved"},
      {0}}}

    ,
    {"Position Delta, Rapid Update",
     129027,
     false,
     8,
     0,
     {{"SID", BYTES(1), 1, false, 0, ""},
      {"Time Delta", BYTES(2), 1, false, 0, ""},
      {"Latitude Delta", BYTES(2), 1, true, 0, ""},
      {"Longitude Delta", BYTES(2), 1, true, 0, ""},
      {0}}}

    ,
    {"Altitude Delta, Rapid Update",
     129028,
     false,
     8,
     0,
     {{"SID", BYTES(1), 1, false, 0, ""},
      {"Time Delta", BYTES(2), 1, true, 0, ""},
      {"GNSS Quality", 2, 1, false, 0, ""},
      {"Direction", 2, 1, false, 0, ""},
      {"Reserved", 4, RES_BINARY, false, 0, "Reserved"},
      {"Course Over Ground", BYTES(4), RES_RADIANS, false, "rad", ""},
      {"Altitude Delta", BYTES(2), 1, true, 0, ""},
      {0}}}

    /* http://www.maretron.com/support/manuals/GPS100UM_1.2.pdf */
    ,
    {"GNSS Position Data",
     129029,
     true,
     51,
     3,
     {{"SID", BYTES(1), 1, false, 0, ""},
      {"Date", BYTES(2), RES_DATE, false, "days", "Days since January 1, 1970"},
      {"Time", BYTES(4), RES_TIME, false, "s", "Seconds since midnight"},
      {"Latitude", BYTES(8), RES_LATITUDE, true, "deg", ""},
      {"Longitude", BYTES(8), RES_LONGITUDE, true, "deg", ""},
      {"Altitude", BYTES(8), 1e-6, true, "m", "Altitude referenced to WGS-84"},
      {"GNSS type", 4, RES_LOOKUP, false, LOOKUP_GNS, ""},
      {"Method", 4, RES_LOOKUP, false, LOOKUP_GNS_METHOD, ""},
      {"Integrity", 2, RES_LOOKUP, false, LOOKUP_GNS_INTEGRITY, ""},
      {"Reserved", 6, RES_BINARY, false, 0, "Reserved"},
      {"Number of SVs", BYTES(1), 1, false, 0, "Number of satellites used in solution"},
      {"HDOP", BYTES(2), 0.01, true, 0, "Horizontal dilution of precision"},
      {"PDOP", BYTES(2), 0.01, true, 0, "Probable dilution of precision"},
      {"Geoidal Separation", BYTES(4), 0.01, true, "m", "Geoidal Separation"},
      {"Reference Stations", BYTES(1), 1, false, 0, "Number of reference stations"},
      {"Reference Station Type", 4, RES_LOOKUP, false, LOOKUP_GNS, ""},
      {"Reference Station ID", 12, 1, false, ""},
      {"Age of DGNSS Corrections", BYTES(2), 0.01, false, "s", ""},
      {0}}}

    ,
    {"Time & Date",
     129033,
     true,
     8,
     0,
     {{"Date", BYTES(2), RES_DATE, false, "days", "Days since January 1, 1970"},
      {"Time", BYTES(4), RES_TIME, false, "s", "Seconds since midnight"},
      {"Local Offset", BYTES(2), RES_INTEGER, true, "minutes", "Minutes"},
      {0}}}

    ,
    {"AIS Class A Position Report",
     129038,
     true,
     27,
     0,
     {{"Message ID", 6, 1, false, 0, ""},
      {"Repeat Indicator", 2, RES_LOOKUP, false, LOOKUP_REPEAT_INDICATOR, ""},
      {"User ID", BYTES(4), RES_INTEGER, false, "MMSI", ""},
      {"Longitude", BYTES(4), RES_LATITUDE, true, "deg", ""},
      {"Latitude", BYTES(4), RES_LONGITUDE, true, "deg", ""},
      {"Position Accuracy", 1, RES_LOOKUP, false, LOOKUP_POSITION_ACCURACY, ""},
      {"RAIM", 1, RES_LOOKUP, false, LOOKUP_RAIM_FLAG, ""},
      {"Time Stamp", 6, RES_LOOKUP, false, LOOKUP_TIME_STAMP, "0-59 = UTC second when the report was generated"},
      {"COG", BYTES(2), RES_RADIANS, false, "rad", ""},
      {"SOG", BYTES(2), 0.01, false, "m/s", ""},
      {"Communication State",
       19,
       RES_BINARY,
       false,
       0,
       "Information used by the TDMA slot allocation algorithm and synchronization information"},
      {"AIS Transceiver information", 5, RES_LOOKUP, false, LOOKUP_AIS_TRANSCEIVER, ""},
      {"Heading", BYTES(2), RES_RADIANS, false, "rad", "True heading"},
      {"Rate of Turn", BYTES(2), RES_ROTATION, true, "rad/s", ""},
      {"Nav Status", 4, RES_LOOKUP, false, LOOKUP_NAV_STATUS, ""},
      {"Reserved", 4, RES_BINARY, false, 0, "reserved"},
      {"Regional Application", 1, 1, false, 0, ""},
      {"Reserved", 7, RES_BINARY, false, 0, "reserved"},
      {0}}}

    ,
    {"AIS Class B Position Report",
     129039,
     true,
     0x1a,
     0,
     {{"Message ID", 6, 1, false, 0, ""},
      {"Repeat Indicator", 2, RES_LOOKUP, false, LOOKUP_REPEAT_INDICATOR, ""},
      {"User ID", BYTES(4), RES_INTEGER, false, "MMSI", ""},
      {"Longitude", BYTES(4), RES_LATITUDE, true, "deg", ""},
      {"Latitude", BYTES(4), RES_LONGITUDE, true, "deg", ""},
      {"Position Accuracy", 1, RES_LOOKUP, false, LOOKUP_POSITION_ACCURACY, ""},
      {"RAIM", 1, RES_LOOKUP, false, LOOKUP_RAIM_FLAG, ""},
      {"Time Stamp", 6, RES_LOOKUP, false, LOOKUP_TIME_STAMP, "0-59 = UTC second when the report was generated"},
      {"COG", BYTES(2), RES_RADIANS, false, "rad", ""},
      {"SOG", BYTES(2), 0.01, false, "m/s", ""},
      {"Communication State",
       19,
       RES_BINARY,
       false,
       0,
       "Information used by the TDMA slot allocation algorithm and synchronization information"},
      {"AIS Transceiver information", 5, RES_LOOKUP, false, LOOKUP_AIS_TRANSCEIVER, ""},
      {"Heading", BYTES(2), RES_RADIANS, false, "rad", "True heading"},
      {"Regional Application", BYTES(1), 1, false, 0, ""},
      {"Regional Application", 2, 1, false, 0, ""},
      {"Unit type", 1, RES_LOOKUP, false, ",0=SOTDMA,1=CS", ""},
      {"Integrated Display", 1, RES_LOOKUP, false, LOOKUP_YES_NO, "Whether the unit can show messages 12 and 14"},
      {"DSC", 1, RES_LOOKUP, false, LOOKUP_YES_NO, ""},
      {"Band", 1, RES_LOOKUP, false, ",0=top 525 kHz of marine band,1=entire marine band", ""},
      {"Can handle Msg 22", 1, RES_LOOKUP, false, LOOKUP_YES_NO, "Whether device supports message 22"},
      {"AIS mode", 1, RES_LOOKUP, false, ",0=Autonomous,1=Assigned", ""},
      {"AIS communication state", 1, RES_LOOKUP, false, ",0=SOTDMA,1=ITDMA", ""},
      {0}}}

    ,
    {"AIS Class B Extended Position Report",
     129040,
     true,
     33,
     0,
     {{"Message ID", 6, 1, false, 0, ""},
      {"Repeat Indicator", 2, RES_LOOKUP, false, LOOKUP_REPEAT_INDICATOR, ""},
      {"User ID", BYTES(4), RES_INTEGER, false, "MMSI", ""},
      {"Longitude", BYTES(4), RES_LATITUDE, true, "deg", ""},
      {"Latitude", BYTES(4), RES_LONGITUDE, true, "deg", ""},
      {"Position Accuracy", 1, RES_LOOKUP, false, LOOKUP_POSITION_ACCURACY, ""},
      {"AIS RAIM flag", 1, RES_LOOKUP, false, LOOKUP_RAIM_FLAG, ""},
      {"Time Stamp", 6, RES_LOOKUP, false, LOOKUP_TIME_STAMP, "0-59 = UTC second when the report was generated"},
      {"COG", BYTES(2), RES_RADIANS, false, "rad", ""},
      {"SOG", BYTES(2), 0.01, false, "m/s", ""},
      {"Regional Application", BYTES(1), 1, false, 0, ""},
      {"Regional Application", 4, 1, false, 0, ""},
      {"Reserved", 4, RES_BINARY, false, 0, "reserved"},
      {"Type of ship", BYTES(1), RES_LOOKUP, false, LOOKUP_SHIP_TYPE, ""},
      {"True Heading", BYTES(2), RES_RADIANS, false, "rad", ""},
      {"Reserved", 4, RES_BINARY, false, 0, ""},
      {"GNSS type", 4, RES_LOOKUP, false, LOOKUP_GNS_AIS, ""},
      {"Length", BYTES(2), 0.1, false, "m", ""},
      {"Beam", BYTES(2), 0.1, false, "m", ""},
      {"Position reference from Starboard", BYTES(2), 0.1, false, "m", ""},
      {"Position reference from Bow", BYTES(2), 0.1, false, "m", ""},
      {"Name", BYTES(20), RES_ASCII, false, 0, ",0=unavailable"},
      {"DTE", 1, RES_LOOKUP, false, ",0=Available,1=Not available", ""},
      {"AIS mode", 1, 1, false, ",0=Autonomous,1=Assigned", ""},
      {"Reserved", 4, RES_BINARY, false, 0, ""},
      {"AIS Transceiver information", 5, RES_LOOKUP, false, LOOKUP_AIS_TRANSCEIVER, ""},
      {0}}}

    ,
    {"AIS Aids to Navigation (AtoN) Report",
     129041,
     true,
     60,
     0,
     {{"Message ID", 6, 1, false, 0, ""},
      {"Repeat Indicator", 2, RES_LOOKUP, false, LOOKUP_REPEAT_INDICATOR, ""},
      {"User ID", BYTES(4), RES_INTEGER, false, "MMSI", ""},
      {"Longitude", BYTES(4), RES_LATITUDE, true, "deg", ""},
      {"Latitude", BYTES(4), RES_LONGITUDE, true, "deg", ""},
      {"Position Accuracy", 1, RES_LOOKUP, false, LOOKUP_POSITION_ACCURACY, ""},
      {"AIS RAIM Flag", 1, RES_LOOKUP, false, LOOKUP_RAIM_FLAG, ""},
      {"Time Stamp", 6, RES_LOOKUP, false, LOOKUP_TIME_STAMP, "0-59 = UTC second when the report was generated"},
      {"Length/Diameter", BYTES(2), 0.1, false, "m", ""},
      {"Beam/Diameter", BYTES(2), 0.1, false, "m", ""},
      {"Position Reference from Starboard Edge", BYTES(2), 0.1, false, "m", ""},
      {"Position Reference from True North Facing Edge", BYTES(2), 0.1, false, "m", ""},
      {"AtoN Type", 5, RES_LOOKUP, false, LOOKUP_ATON_TYPE, ""},
      {"Off Position Indicator", 1, RES_LOOKUP, false, LOOKUP_YES_NO, ""},
      {"Virtual AtoN Flag", 1, RES_LOOKUP, false, LOOKUP_YES_NO, ""},
      {"Assigned Mode Flag", 1, RES_LOOKUP, false, LOOKUP_AIS_ASSIGNED_MODE, ""},
      {"AIS Spare", 1, RES_BINARY, false, 0, ""},
      {"Position Fixing Device Type", 4, RES_LOOKUP, false, LOOKUP_POSITION_FIX_DEVICE, ""},
      {"Reserved", 3, RES_BINARY, false, 0, ""},
      {"AtoN Status", 8, RES_BINARY, false, 0, "00000000 = default"},
      {"AIS Transceiver information", 5, RES_LOOKUP, false, LOOKUP_AIS_TRANSCEIVER, ""},
      {"Reserved", 3, RES_BINARY, false, 0, ""},
      {"AtoN Name", BYTES(34), RES_STRINGLAU, false, 0, ""},
      {0}}}

    ,
    {"Datum",
     129044,
     true,
     24,
     0,
     {{"Local Datum",
       BYTES(4),
       RES_ASCII,
       false,
       0,
       "defined in IHO Publication S-60, Appendices B and C."
       " First three chars are datum ID as per IHO tables."
       " Fourth char is local datum subdivision code."},
      {"Delta Latitude", BYTES(4), RES_LATITUDE, true, "deg", ""},
      {"Delta Longitude", BYTES(4), RES_LONGITUDE, true, "deg", ""},
      {"Delta Altitude", BYTES(4), 1e-6, true, "m", ""},
      {"Reference Datum",
       BYTES(4),
       RES_ASCII,
       false,
       0,
       "defined in IHO Publication S-60, Appendices B and C."
       " First three chars are datum ID as per IHO tables."
       " Fourth char is local datum subdivision code."},
      {0}}}

    ,
    {"User Datum",
     129045,
     true,
     37,
     0,
     {{"Delta X", BYTES(4), 0.01, true, "m", "Delta shift in X axis from WGS 84"},
      {"Delta Y", BYTES(4), 0.01, true, "m", "Delta shift in Y axis from WGS 84"},
      {"Delta Z", BYTES(4), 0.01, true, "m", "Delta shift in Z axis from WGS 84"},
      {"Rotation in X",
       BYTES(4),
       RES_FLOAT,
       true,
       0,
       "Rotational shift in X axis from WGS 84. Rotations presented use the geodetic sign convention.  When looking along the "
       "positive axis towards the origin, counter-clockwise rotations are positive."},
      {"Rotation in Y",
       BYTES(4),
       RES_FLOAT,
       true,
       0,
       "Rotational shift in Y axis from WGS 84. Rotations presented use the geodetic sign convention.  When looking along the "
       "positive axis towards the origin, counter-clockwise rotations are positive."},
      {"Rotation in Z",
       BYTES(4),
       RES_FLOAT,
       true,
       0,
       "Rotational shift in Z axis from WGS 84. Rotations presented use the geodetic sign convention.  When looking along the "
       "positive axis towards the origin, counter-clockwise rotations are positive."},
      {"Scale", BYTES(4), RES_FLOAT, true, "ppm", "Scale factor expressed in parts-per-million"},
      {"Ellipsoid Semi-major Axis", BYTES(4), 0.01, true, "m", "Semi-major axis (a) of the User Datum ellipsoid"},
      {"Ellipsoid Flattening Inverse", BYTES(4), RES_FLOAT, true, 0, "Flattening (1/f) of the User Datum ellipsoid"},
      {"Datum Name",
       BYTES(4),
       RES_ASCII,
       false,
       0,
       "4 character code from IHO Publication S-60,Appendices B and C."
       " First three chars are datum ID as per IHO tables."
       " Fourth char is local datum subdivision code."},
      {0}}}

    ,
    {"Cross Track Error",
     129283,
     false,
     6,
     0,
     {{"SID", BYTES(1), 1, false, 0, ""},
      {"XTE mode", 4, RES_LOOKUP, false, LOOKUP_RESIDUAL_MODE, ""},
      {"Reserved", 2, RES_BINARY, false, 0, "reserved"},
      {"Navigation Terminated", 2, RES_LOOKUP, false, LOOKUP_YES_NO, ""},
      {"XTE", BYTES(4), 0.01, true, "m", ""},
      {0}}}

    ,
    {"Navigation Data",
     129284,
     true,
     0x22,
     0,
     {{"SID", BYTES(1), 1, false, 0, ""},
      {"Distance to Waypoint", BYTES(4), 0.01, false, "m", ""},
      {"Course/Bearing reference", 2, RES_LOOKUP, false, LOOKUP_DIRECTION_REFERENCE, ""},
      {"Perpendicular Crossed", 2, RES_LOOKUP, false, LOOKUP_YES_NO, ""},
      {"Arrival Circle Entered", 2, RES_LOOKUP, false, LOOKUP_YES_NO, ""},
      {"Calculation Type", 2, RES_LOOKUP, false, ",0=Great Circle,1=Rhumb Line", ""},
      {"ETA Time", BYTES(4), RES_TIME, false, "s", "Seconds since midnight"},
      {"ETA Date", BYTES(2), RES_DATE, false, "days", "Days since January 1, 1970"},
      {"Bearing, Origin to Destination Waypoint", BYTES(2), RES_RADIANS, false, "rad", ""},
      {"Bearing, Position to Destination Waypoint", BYTES(2), RES_RADIANS, false, "rad", ""},
      {"Origin Waypoint Number", BYTES(4), 1, false, 0, ""},
      {"Destination Waypoint Number", BYTES(4), 1, false, 0, ""},
      {"Destination Latitude", BYTES(4), RES_LATITUDE, true, "deg", ""},
      {"Destination Longitude", BYTES(4), RES_LONGITUDE, true, "deg", ""},
      {"Waypoint Closing Velocity", BYTES(2), 0.01, true, "m/s", ""},
      {0}}}

    ,
    {"Navigation - Route/WP Information",
     129285,
     true,
     8,
     4,
     {{"Start RPS#", BYTES(2), 1, false, 0, ""},
      {"nItems", BYTES(2), 1, false, 0, ""},
      {"Database ID", BYTES(2), 1, false, 0, ""},
      {"Route ID", BYTES(2), 1, false, 0, ""},
      {"Navigation direction in route", 2, 1, false, 0, ""},
      {"Supplementary Route/WP data available", 2, 1, false, 0, ""},
      {"Reserved", 4, RES_BINARY, false, 0, "Reserved"},
      {"Route Name", BYTES(255), RES_STRING, false, 0, ""},
      {"Reserved", BYTES(1), RES_BINARY, false, 0, "Reserved"},
      {"WP ID", BYTES(2), 1, false, 0, ""},
      {"WP Name", BYTES(255), RES_STRING, false, 0, ""},
      {"WP Latitude", BYTES(4), RES_LATITUDE, true, "deg", ""},
      {"WP Longitude", BYTES(4), RES_LONGITUDE, true, "deg", ""},
      {0}}}

    ,
    {"Set & Drift, Rapid Update",
     129291,
     true,
     8,
     0,
     {{"SID", BYTES(1), 1, false, 0, ""},
      {"Set Reference", 2, RES_LOOKUP, false, LOOKUP_DIRECTION_REFERENCE, ""},
      {"Reserved", 6, RES_BINARY, false, 0, "Reserved"},
      {"Set", BYTES(2), RES_RADIANS, false, "rad", ""},
      {"Drift", BYTES(2), 0.01, false, "m/s", ""},
      {0}}}

    ,
    {"Navigation - Route / Time to+from Mark",
     129301,
     true,
     10,
     0,
     {{"SID", BYTES(1), 1, false, 0, ""},
      {"Time to mark", BYTES(4), 0.001, true, "s", "negative = elapsed since event, positive = time to go"},
      {"Mark Type", 4, RES_LOOKUP, false, ",0=Collision,1=Turning point,2=Reference,3=Wheelover,4=Waypoint", ""},
      {"Reserved", 4, RES_BINARY, false, 0, "Reserved"},
      {"Mark ID", BYTES(4), 1, false, 0, ""},
      {0}}}

    ,
    {"Bearing and Distance between two Marks",
     129302,
     false,
     8,
     0,
     {{"SID", BYTES(1), 1, false, 0, ""},
      {"Bearing Reference", 4, RES_LOOKUP, false, 0, ""},
      {"Calculation Type", 2, RES_LOOKUP, false, 0, ""},
      {"Reserved", 2, RES_BINARY, false, 0, "Reserved"},
      {"Bearing, Origin to Destination", BYTES(2), RES_RADIANS, false, "rad", ""},
      {"Distance", BYTES(4), 0.01, false, "m", ""},
      {"Origin Mark Type", 4, RES_LOOKUP, false, 0, ""},
      {"Destination Mark Type", 4, RES_LOOKUP, false, 0, ""},
      {"Origin Mark ID", BYTES(4), 1, false, 0, ""},
      {"Destination Mark ID", BYTES(4), 1, false, 0, ""},
      {0}}}

    /* http://www.maretron.com/support/manuals/GPS100UM_1.2.pdf */
    /* Haven't seen this yet (no way to send PGN 059904 yet) so lengths unknown */
    ,
    {"GNSS Control Status",
     129538,
     false,
     0,
     0,
     {{"SV Elevation Mask", BYTES(2), 1, false, 0, "Will not use SV below this elevation"},
      {"PDOP Mask", BYTES(2), 0.01, false, 0, "Will not report position above this PDOP"},
      {"PDOP Switch", BYTES(2), 0.01, false, 0, "Will report 2D position above this PDOP"},
      {"SNR Mask", BYTES(2), 0.01, false, 0, "Will not use SV below this SNR"},
      {"GNSS Mode (desired)", 3, RES_LOOKUP, false, ",0=1D,1=2D,2=3D,3=Auto,4=Reserved,5=Reserved,6=Error", ""},
      {"DGNSS Mode (desired)", 3, RES_LOOKUP, false, ",0=no SBAS,1=SBAS,3=SBAS", ""},
      {"Position/Velocity Filter", 2, 1, false, 0, ""},
      {"Max Correction Age", BYTES(2), 1, false, 0, ""},
      {"Antenna Altitude for 2D Mode", BYTES(2), 0.01, false, "m", ""},
      {"Use Antenna Altitude for 2D Mode", 2, RES_LOOKUP, false, ",0=use last 3D height,1=Use antenna altitude", ""},
      {0}}}

    /* http://www.maretron.com/support/manuals/GPS100UM_1.2.pdf */
    ,
    {"GNSS DOPs",
     129539,
     true,
     8,
     0,
     {{"SID", BYTES(1), 1, false, 0, ""},
      {"Desired Mode", 3, RES_LOOKUP, false, ",0=1D,1=2D,2=3D,3=Auto,4=Reserved,5=Reserved,6=Error", ""},
      {"Actual Mode", 3, RES_LOOKUP, false, ",0=1D,1=2D,2=3D,3=Auto,4=Reserved,5=Reserved,6=Error", ""},
      {"Reserved", 2, RES_BINARY, false, 0, "Reserved"},
      {"HDOP", BYTES(2), 0.01, true, 0, "Horizontal dilution of precision"},
      {"VDOP", BYTES(2), 0.01, true, 0, "Vertical dilution of precision"},
      {"TDOP", BYTES(2), 0.01, false, 0, "Time dilution of precision"},
      {0}}}

    ,
    {"GNSS Sats in View",
     129540,
     true,
     0xff,
     7,
     {{"SID", BYTES(1), 1, false, 0, ""},
      {"Mode", 2, RES_LOOKUP, false, ",3=Range residuals used to calculate position", ""},
      {"Reserved", 6, RES_BINARY, false, 0, "Reserved"},
      {"Sats in View", BYTES(1), 1, false, 0, ""},
      {"PRN", BYTES(1), 1, false, 0, ""},
      {"Elevation", BYTES(2), RES_RADIANS, false, "rad", ""},
      {"Azimuth", BYTES(2), RES_RADIANS, false, "rad", ""},
      {"SNR", BYTES(2), 0.01, false, "dB", ""},
      {"Range residuals", BYTES(4), 1, true, 0, ""},
      {"Status", 4, RES_LOOKUP, false, ",0=Not tracked,1=Tracked,2=Used,3=Not tracked+Diff,4=Tracked+Diff,5=Used+Diff", ""},
      {"Reserved", 4, RES_BINARY, false, 0, "Reserved"},
      {0}}}

    ,
    {"GPS Almanac Data",
     129541,
     false,
     8,
     0,
     {{"PRN", BYTES(1), 1, false, 0, ""},
      {"GPS Week number", BYTES(1), 1, false, 0, ""},
      {"SV Health Bits", BYTES(1), 1, false, 0, ""},
      {"Eccentricity", BYTES(1), 1, false, 0, ""},
      {"Almanac Reference Time", BYTES(1), 1, false, 0, ""},
      {"Inclination Angle", BYTES(1), 1, false, 0, ""},
      {"Right of Right Ascension", BYTES(1), 1, false, 0, ""},
      {"Root of Semi-major Axis", BYTES(1), 1, false, 0, ""},
      {"Argument of Perigee", BYTES(1), 1, false, 0, ""},
      {"Longitude of Ascension Node", BYTES(1), 1, false, 0, ""},
      {"Mean Anomaly", BYTES(1), 1, false, 0, ""},
      {"Clock Parameter 1", BYTES(1), 1, false, 0, ""},
      {"Clock Parameter 2", BYTES(1), 1, false, 0, ""},
      {0}}}

    ,
    {"GNSS Pseudorange Noise Statistics",
     129542,
     false,
     8,
     0,
     {{"SID", BYTES(1), 1, false, 0, ""},
      {"RMS of Position Uncertainty", BYTES(2), 1, false, 0, ""},
      {"STD of Major axis", BYTES(1), 1, false, 0, ""},
      {"STD of Minor axis", BYTES(1), 1, false, 0, ""},
      {"Orientation of Major axis", BYTES(1), 1, false, 0, ""},
      {"STD of Lat Error", BYTES(1), 1, false, 0, ""},
      {"STD of Lon Error", BYTES(1), 1, false, 0, ""},
      {"STD of Alt Error", BYTES(1), 1, false, 0, ""},
      {0}}}

    ,
    {"GNSS RAIM Output",
     129545,
     false,
     8,
     0,
     {{"SID", BYTES(1), 1, false, 0, ""},
      {"Integrity flag", 4, 1, false, 0, ""},
      {"Reserved", 4, RES_BINARY, false, 0, "Reserved"},
      {"Latitude expected error", BYTES(1), 1, false, 0, ""},
      {"Longitude expected error", BYTES(1), 1, false, 0, ""},
      {"Altitude expected error", BYTES(1), 1, false, 0, ""},
      {"SV ID of most likely failed sat", BYTES(1), 1, false, 0, ""},
      {"Probability of missed detection", BYTES(1), 1, false, 0, ""},
      {"Estimate of pseudorange bias", BYTES(1), 1, false, 0, ""},
      {"Std Deviation of bias", BYTES(1), 1, false, 0, ""},
      {0}}}

    ,
    {"GNSS RAIM Settings",
     129546,
     false,
     8,
     0,
     {{"Radial Position Error Maximum Threshold", BYTES(1), 1, false, 0, ""},
      {"Probability of False Alarm", BYTES(1), 1, false, 0, ""},
      {"Probability of Missed Detection", BYTES(1), 1, false, 0, ""},
      {"Pseudorange Residual Filtering Time Constant", BYTES(1), 1, false, 0, ""},
      {0}}}

    ,
    {"GNSS Pseudorange Error Statistics",
     129547,
     false,
     8,
     0,
     {{"SID", BYTES(1), 1, false, 0, ""},
      {"RMS Std Dev of Range Inputs", BYTES(2), 1, false, 0, ""},
      {"Std Dev of Major error ellipse", BYTES(1), 1, false, 0, ""},
      {"Std Dev of Minor error ellipse", BYTES(1), 1, false, 0, ""},
      {"Orientation of error ellipse", BYTES(1), 1, false, 0, ""},
      {"Std Dev Lat Error", BYTES(1), 1, false, 0, ""},
      {"Std Dev Lon Error", BYTES(1), 1, false, 0, ""},
      {"Std Dev Alt Error", BYTES(1), 1, false, 0, ""},
      {0}}}

    ,
    {"DGNSS Corrections",
     129549,
     false,
     8,
     0,
     {{"SID", BYTES(1), 1, false, 0, ""},
      {"Reference Station ID", BYTES(2), 1, false, 0, ""},
      {"Reference Station Type", BYTES(2), 1, false, 0, ""},
      {"Time of corrections", BYTES(1), 1, false, 0, ""},
      {"Station Health", BYTES(1), 1, false, 0, ""},
      {"Reserved Bits", BYTES(1), RES_BINARY, false, 0, ""},
      {"Satellite ID", BYTES(1), 1, false, 0, ""},
      {"PRC", BYTES(1), 1, false, 0, ""},
      {"RRC", BYTES(1), 1, false, 0, ""},
      {"UDRE", BYTES(1), 1, false, 0, ""},
      {"IOD", BYTES(1), 1, false, 0, ""},
      {0}}}

    ,
    {"GNSS Differential Correction Receiver Interface",
     129550,
     false,
     8,
     0,
     {{"Channel", BYTES(1), 1, false, 0, ""},
      {"Frequency", BYTES(1), 1, false, 0, ""},
      {"Serial Interface Bit Rate", BYTES(1), 1, false, 0, ""},
      {"Serial Interface Detection Mode", BYTES(1), 1, false, 0, ""},
      {"Differential Source", BYTES(1), 1, false, 0, ""},
      {"Differential Operation Mode", BYTES(1), 1, false, 0, ""},
      {0}}}

    ,
    {"GNSS Differential Correction Receiver Signal",
     129551,
     false,
     8,
     0,
     {{"SID", BYTES(1), 1, false, 0, ""},
      {"Channel", BYTES(1), 1, false, 0, ""},
      {"Signal Strength", BYTES(1), 1, false, 0, ""},
      {"Signal SNR", BYTES(1), 1, false, 0, ""},
      {"Frequency", BYTES(1), 1, false, 0, ""},
      {"Station Type", BYTES(1), 1, false, 0, ""},
      {"Station ID", BYTES(1), 1, false, 0, ""},
      {"Differential Signal Bit Rate", BYTES(1), 1, false, 0, ""},
      {"Differential Signal Detection Mode", BYTES(1), 1, false, 0, ""},
      {"Used as Correction Source", BYTES(1), 1, false, 0, ""},
      {"Reserved", BYTES(1), RES_BINARY, false, 0, "Reserved"},
      {"Differential Source", BYTES(1), 1, false, 0, ""},
      {"Time since Last Sat Differential Sync", BYTES(1), 1, false, 0, ""},
      {"Satellite Service ID No.", BYTES(1), 1, false, 0, ""},
      {0}}}

    ,
    {"GLONASS Almanac Data",
     129556,
     false,
     8,
     0,
     {{"PRN", BYTES(1), 1, false, 0, ""},
      {"NA", BYTES(1), 1, false, 0, ""},
      {"CnA", BYTES(1), 1, false, 0, ""},
      {"HnA", BYTES(1), 1, false, 0, ""},
      {"(epsilon)nA", BYTES(1), 1, false, 0, ""},
      {"(deltaTnA)DOT", BYTES(1), 1, false, 0, ""},
      {"(omega)nA", BYTES(1), 1, false, 0, ""},
      {"(delta)TnA", BYTES(1), 1, false, 0, ""},
      {"tnA", BYTES(1), 1, false, 0, ""},
      {"(lambda)nA", BYTES(1), 1, false, 0, ""},
      {"(delta)inA", BYTES(1), 1, false, 0, ""},
      {"tcA", BYTES(1), 1, false, 0, ""},
      {"tnA", BYTES(1), 1, false, 0, ""},
      {0}}}

    ,
    {"AIS DGNSS Broadcast Binary Message",
     129792,
     false,
     8,
     0,
     {{"Message ID", BYTES(1), 1, false, 0, ""},
      {"Repeat Indicator", BYTES(1), 1, false, 0, ""},
      {"Source ID", BYTES(1), 1, false, 0, ""},
      {"NMEA 2000 Reserved", BYTES(1), RES_BINARY, false, 0, ""},
      {"AIS Tranceiver Information", BYTES(1), 1, false, 0, ""},
      {"Spare", BYTES(1), 1, false, 0, ""},
      {"Longitude", BYTES(1), 1, false, 0, ""},
      {"Latitude", BYTES(1), 1, false, 0, ""},
      {"NMEA 2000 Reserved", BYTES(1), RES_BINARY, false, 0, ""},
      {"Spare", BYTES(1), 1, false, 0, ""},
      {"Number of Bits in Binary Data Field", BYTES(1), 1, false, 0, ""},
      {"Binary Data", BYTES(8), RES_BINARY, false, 0, ""},
      {0}}}

    ,
    {"AIS UTC and Date Report",
     129793,
     false,
     0x1a,
     0,
     {{"Message ID", 6, 1, false, 0, ""},
      {"Repeat Indicator", 2, RES_LOOKUP, false, LOOKUP_REPEAT_INDICATOR, ""},
      {"User ID", BYTES(4), RES_INTEGER, false, "MMSI", ""},
      {"Longitude", BYTES(4), RES_LONGITUDE, true, "deg", ""},
      {"Latitude", BYTES(4), RES_LATITUDE, true, "deg", ""},
      {"Position Accuracy", 1, RES_LOOKUP, false, ",0=Low,1=High", ""},
      {"RAIM", 1, RES_LOOKUP, false, ",0=not in use,1=in use", ""},
      {"Reserved", 6, RES_BINARY, false, 0, "NMEA reserved to align next data on byte boundary"},
      {"Position Time", BYTES(4), RES_TIME, false, "s", "Seconds since midnight"},
      {"Communication State",
       19,
       RES_BINARY,
       false,
       0,
       "Information used by the TDMA slot allocation algorithm and synchronization information"},
      {"AIS Transceiver information", 5, RES_LOOKUP, false, LOOKUP_AIS_TRANSCEIVER, ""},
      {"Position Date", BYTES(2), RES_DATE, false, "days", "Days since January 1, 1970"},
      {"Reserved", 4, RES_BINARY, false, 0, "NMEA reserved to align next data on byte boundary"},
      {"GNSS type", 4, RES_LOOKUP, false, LOOKUP_GNS_AIS, ""},
      {"Spare", BYTES(1), RES_BINARY, false, 0, ""},
      {0}}}

    /* http://www.navcen.uscg.gov/enav/ais/AIS_messages.htm */
    ,
    {"AIS Class A Static and Voyage Related Data",
     129794,
     true,
     0x18,
     0,
     {{"Message ID", 6, 1, false, 0, ""},
      {"Repeat indicator", 2, RES_LOOKUP, false, LOOKUP_REPEAT_INDICATOR, ""},
      {"User ID", BYTES(4), RES_INTEGER, false, "MMSI", ""},
      {"IMO number", BYTES(4), RES_INTEGER, false, 0, ",0=unavailable"},
      {"Callsign", BYTES(7), RES_ASCII, false, 0, ",0=unavailable"},
      {"Name", BYTES(20), RES_ASCII, false, 0, ",0=unavailable"},
      {"Type of ship", BYTES(1), RES_LOOKUP, false, LOOKUP_SHIP_TYPE, ""},
      {"Length", BYTES(2), 0.1, false, "m", ""},
      {"Beam", BYTES(2), 0.1, false, "m", ""},
      {"Position reference from Starboard", BYTES(2), 0.1, false, "m", ""},
      {"Position reference from Bow", BYTES(2), 0.1, false, "m", ""},
      {"ETA Date", BYTES(2), RES_DATE, false, "days", "Days since January 1, 1970"},
      {"ETA Time", BYTES(4), RES_TIME, false, "s", "Seconds since midnight"},
      {"Draft", BYTES(2), 0.01, false, "m", ""},
      {"Destination", BYTES(20), RES_ASCII, false, 0, ",0=unavailable"},
      {"AIS version indicator", 2, RES_LOOKUP, false, ",0=ITU-R M.1371-1,1=ITU-R M.1371-3", ""},
      {"GNSS type", 4, RES_LOOKUP, false, LOOKUP_GNS_AIS, ""},
      {"DTE", 1, RES_LOOKUP, false, ",0=available,1=not available", ""},
      {"Reserved", 1, RES_BINARY, false, 0, "reserved"},
      {"AIS Transceiver information", 5, RES_LOOKUP, false, LOOKUP_AIS_TRANSCEIVER, ""},
      {0}}}

    ,
    {"AIS Addressed Binary Message",
     129795,
     true,
     13,
     0,
     {{"Message ID", 6, 1, false, 0, ""},
      {"Repeat Indicator", 2, RES_LOOKUP, false, LOOKUP_REPEAT_INDICATOR, ""},
      {"Source ID", BYTES(4), RES_INTEGER, false, "MMSI", ""},
      {"Reserved", 1, RES_BINARY, false, 0, "reserved"},
      {"AIS Transceiver information", 5, RES_LOOKUP, false, LOOKUP_AIS_TRANSCEIVER, ""},
      {"Sequence Number", 2, 1, false, 0, ""},
      {"Destination ID", BYTES(4), RES_INTEGER, false, "MMSI", ""},
      {"Reserved", 6, RES_BINARY, false, 0, "reserved"},
      {"Retransmit flag", 1, 1, false, 0, ""},
      {"Reserved", 1, RES_BINARY, false, 0, "reserved"},
      {"Number of Bits in Binary Data Field", BYTES(2), RES_INTEGER, false, 0, ""},
      {"Binary Data", BYTES(8), RES_BINARY, false, 0, ""},
      {0}}}

    ,
    {"AIS Acknowledge",
     129796,
     true,
     12,
     0,
     {{"Message ID", 6, 1, false, 0, ""},
      {"Repeat Indicator", 2, RES_LOOKUP, false, LOOKUP_REPEAT_INDICATOR, ""},
      {"Source ID", BYTES(4), 1, false, "MMSI", ""},
      {"Reserved", 1, RES_BINARY, false, 0, "reserved"},
      {"AIS Transceiver information", 5, RES_LOOKUP, false, LOOKUP_AIS_TRANSCEIVER, ""},
      {"Reserved", 2, RES_BINARY, false, 0, "reserved"},
      {"Destination ID #1", BYTES(4), 1, false, 0, ""},
      {"Sequence Number for ID 1", 2, RES_BINARY, false, 0, "reserved"},
      {"Reserved", 6, RES_BINARY, false, 0, "reserved"},
      {"Sequence Number for ID n", 2, RES_BINARY, false, 0, "reserved"},
      {0}}}

    ,
    {"AIS Binary Broadcast Message",
     129797,
     true,
     8,
     0,
     {{"Message ID", 6, 1, false, 0, ""},
      {"Repeat Indicator", 2, RES_LOOKUP, false, LOOKUP_REPEAT_INDICATOR, ""},
      {"Source ID", BYTES(4), 1, false, 0, ""},
      {"Reserved", 1, RES_BINARY, false, 0, "reserved"},
      {"AIS Transceiver information", 5, RES_LOOKUP, false, LOOKUP_AIS_TRANSCEIVER, ""},
      {"Reserved", 2, RES_BINARY, false, 0, "reserved"},
      {"Number of Bits in Binary Data Field", BYTES(2), 1, false, 0, ""},
      {"Binary Data", BYTES(255), RES_BINARY, false, 0, ""},
      {0}}}

    ,
    {"AIS SAR Aircraft Position Report",
     129798,
     false,
     8,
     0,
     {{"Message ID", 6, 1, false, 0, ""},
      {"Repeat indicator", 2, RES_LOOKUP, false, LOOKUP_REPEAT_INDICATOR, ""},
      {"User ID", BYTES(4), RES_INTEGER, false, "MMSI", ""},
      {"Longitude", BYTES(4), RES_LONGITUDE, true, "deg", ""},
      {"Latitude", BYTES(4), RES_LATITUDE, true, "deg", ""},
      {"Position Accuracy", 1, RES_LOOKUP, false, LOOKUP_POSITION_ACCURACY, ""},
      {"RAIM", 1, RES_LOOKUP, false, LOOKUP_RAIM_FLAG, ""},
      {"Time Stamp", 6, RES_LOOKUP, false, LOOKUP_TIME_STAMP, "0-59 = UTC second when the report was generated"},
      {"COG", BYTES(2), RES_RADIANS, false, "rad", ""},
      {"SOG", BYTES(2), 0.1, false, "m/s", ""},
      {"Communication State",
       19,
       RES_BINARY,
       false,
       0,
       "Information used by the TDMA slot allocation algorithm and synchronization information"},
      {"AIS Transceiver information", 5, RES_LOOKUP, false, LOOKUP_AIS_TRANSCEIVER, ""},
      {"Altitude", BYTES(8), 1e-6, true, "m", ""},
      {"Reserved for Regional Applications", BYTES(1), RES_BINARY, false, 0, ""},
      {"DTE", 1, RES_LOOKUP, false, ",0=Available,1=Not available", ""},
      {"Reserved", 7, RES_BINARY, false, 0, "reserved"},
      {0}}}

    ,
    {"Radio Frequency/Mode/Power",
     129799,
     false,
     9,
     0,
     {{"Rx Frequency", BYTES(4), 10, false, "Hz", ""},
      {"Tx Frequency", BYTES(4), 10, false, "Hz", ""},
      {"Radio Channel", BYTES(1), 1, false, 0, ""},
      {"Tx Power", BYTES(1), 1, false, 0, ""},
      {"Mode", BYTES(1), 1, false, 0, ""},
      {"Channel Bandwidth", BYTES(1), 1, false, 0, ""},
      {0}}}

    ,
    {"AIS UTC/Date Inquiry",
     129800,
     false,
     8,
     0,
     {{"Message ID", 6, 1, false, 0, ""},
      {"Repeat Indicator", 2, RES_LOOKUP, false, LOOKUP_REPEAT_INDICATOR, ""},
      {"Source ID", 30, 1, false, 0, ""},
      {"Reserved", 2, RES_BINARY, false, 0, "reserved"},
      {"AIS Transceiver information", 5, RES_LOOKUP, false, LOOKUP_AIS_TRANSCEIVER, ""},
      {"Reserved", 3, RES_BINARY, false, 0, "reserved"},
      {"Destination ID", 30, 1, false, 0, ""},
      {"Reserved", 2, RES_BINARY, false, 0, "reserved"},
      {0}}}

    ,
    {"AIS Addressed Safety Related Message",
     129801,
     true,
     12,
     0,
     {{"Message ID", 6, 1, false, 0, ""},
      {"Repeat Indicator", 2, RES_LOOKUP, false, LOOKUP_REPEAT_INDICATOR, ""},
      {"Source ID", BYTES(4), 1, false, "MMSI", ""},
      {"Reserved", 1, RES_BINARY, false, 0, "reserved"},
      {"AIS Transceiver information", 5, RES_LOOKUP, false, LOOKUP_AIS_TRANSCEIVER, ""},
      {"Sequence Number", 2, 1, false, 0, ""},
      {"Destination ID", BYTES(4), 1, false, "MMSI", ""},
      {"Reserved", 6, RES_BINARY, false, 0, "reserved"},
      {"Retransmit flag", 1, 1, false, 0, ""},
      {"Reserved", 1, RES_BINARY, false, 0, "reserved"},
      {"Safety Related Text", BYTES(255), RES_ASCII, false, 0, ""},
      {0}}}

    ,
    {"AIS Safety Related Broadcast Message",
     129802,
     false,
     8,
     0,
     {{"Message ID", 6, 1, false, 0, ""},
      {"Repeat Indicator", 2, RES_LOOKUP, false, LOOKUP_REPEAT_INDICATOR, ""},
      {"Source ID", 30, RES_INTEGER, false, 0, ""},
      {"Reserved", 2, RES_BINARY, false, 0, "reserved"},
      {"AIS Transceiver information", 5, RES_LOOKUP, false, LOOKUP_AIS_TRANSCEIVER, ""},
      {"Reserved", 3, RES_BINARY, false, 0, "reserved"},
      {"Safety Related Text", BYTES(36), RES_ASCII, false, 0, ""},
      {0}}}

    ,
    {"AIS Interrogation",
     129803,
     false,
     8,
     8,
     {{"Message ID", 6, 1, false, 0, ""},
      {"Repeat Indicator", 2, RES_LOOKUP, false, LOOKUP_REPEAT_INDICATOR, ""},
      {"Source ID", 30, RES_INTEGER, false, 0, ""},
      {"Reserved", 2, RES_BINARY, false, 0, "reserved"},
      {"AIS Transceiver information", 5, RES_LOOKUP, false, LOOKUP_AIS_TRANSCEIVER, ""},
      {"Reserved", 3, RES_BINARY, false, 0, "reserved"}

      ,
      {"Destination ID", 30, RES_INTEGER, false, 0, ""},
      {"Reserved", 2, RES_BINARY, false, 0, "reserved"},
      {"Message ID A", BYTES(1), RES_INTEGER, false, 0, ""},
      {"Slot Offset A", 14, RES_INTEGER, false, 0, ""},
      {"Reserved", 2, RES_BINARY, false, 0, "reserved"},
      {"Message ID B", BYTES(1), RES_INTEGER, false, 0, ""},
      {"Slot Offset B", 14, RES_INTEGER, false, 0, ""},
      {"Reserved", 2, RES_BINARY, false, 0, "reserved"},
      {0}}}

    ,
    {"AIS Assignment Mode Command",
     129804,
     true,
     23,
     3,
     {{"Message ID", 6, 1, false, 0, ""},
      {"Repeat Indicator", 2, RES_LOOKUP, false, LOOKUP_REPEAT_INDICATOR, ""},
      {"Source ID", BYTES(4), RES_INTEGER, false, "MMSI", ""},
      {"Reserved", 1, RES_BINARY, false, 0, "reserved"},
      {"AIS Transceiver information", 5, RES_LOOKUP, false, LOOKUP_AIS_TRANSCEIVER, ""},
      {"Reserved", 2, RES_BINARY, false, 0, "reserved"}

      ,
      {"Destination ID", BYTES(4), RES_INTEGER, false, "MMSI", ""},
      {"Offset", BYTES(2), RES_INTEGER, false, 0, ""},
      {"Increment", BYTES(2), RES_INTEGER, false, 0, ""},
      {0}}}

    ,
    {"AIS Data Link Management Message",
     129805,
     false,
     8,
     4,
     {{"Message ID", 6, 1, false, 0, ""},
      {"Repeat Indicator", 2, RES_LOOKUP, false, LOOKUP_REPEAT_INDICATOR, ""},
      {"Source ID", 30, RES_INTEGER, false, 0, ""},
      {"Reserved", 2, RES_BINARY, false, 0, "reserved"},
      {"AIS Transceiver information", 5, RES_LOOKUP, false, LOOKUP_AIS_TRANSCEIVER, ""},
      {"Reserved", 3, RES_BINARY, false, 0, "reserved"}

      ,
      {"Offset", 10, RES_INTEGER, false, 0, ""},
      {"Number of Slots", BYTES(1), RES_INTEGER, false, 0, ""},
      {"Timeout", BYTES(1), RES_INTEGER, false, 0, ""},
      {"Increment", BYTES(1), RES_INTEGER, false, 0, ""},
      {0}}}

    ,
    {"AIS Channel Management",
     129806,
     false,
     8,
     0,
     {{"Message ID", 6, 1, false, 0, ""},
      {"Repeat Indicator", 2, RES_LOOKUP, false, LOOKUP_REPEAT_INDICATOR, ""},
      {"Source ID", 30, RES_INTEGER, false, 0, ""},
      {"Reserved", 2, RES_BINARY, false, 0, "reserved"},
      {"AIS Transceiver information", 5, RES_LOOKUP, false, LOOKUP_AIS_TRANSCEIVER, ""},
      {"Reserved", 3, RES_BINARY, false, 0, "reserved"},
      {"Channel A", 7, 1, false, 0, ""},
      {"Channel B", 7, 1, false, 0, ""},
      {"Reserved", 2, RES_BINARY, false, 0, "reserved"},
      {"Power", BYTES(1), 1, false, 0, "reserved"},
      {"Tx/Rx Mode", BYTES(1), RES_INTEGER, false, 0, ""},
      {"North East Longitude Corner 1", BYTES(4), RES_LONGITUDE, true, "deg", ""},
      {"North East Latitude Corner 1", BYTES(4), RES_LATITUDE, true, "deg", ""},
      {"South West Longitude Corner 1", BYTES(4), RES_LONGITUDE, true, "deg", ""},
      {"South West Latitude Corner 2", BYTES(4), RES_LATITUDE, true, "deg", ""},
      {"Reserved", 6, RES_BINARY, false, 0, "reserved"},
      {"Addressed or Broadcast Message Indicator", 2, 1, false, 0, ""},
      {"Channel A Bandwidth", 7, RES_INTEGER, false, 0, ""},
      {"Channel B Bandwidth", 7, RES_INTEGER, false, 0, ""},
      {"Reserved", 2, RES_BINARY, false, 0, "reserved"},
      {"Transitional Zone Size", BYTES(1), 1, false, 0, ""},
      {0}}}

    ,
    {"AIS Class B Group Assignment",
     129807,
     false,
     8,
     0,
     {{"Message ID", 6, 1, false, 0, ""},
      {"Repeat Indicator", 2, RES_LOOKUP, false, LOOKUP_REPEAT_INDICATOR, ""},
      {"Source ID", 30, RES_INTEGER, false, 0, ""},
      {"Reserved", 2, RES_BINARY, false, 0, "reserved"},
      {"Tx/Rx Mode", 2, RES_INTEGER, false, 0, ""},
      {"Reserved", 6, RES_BINARY, false, 0, "reserved"},
      {"North East Longitude Corner 1", BYTES(4), RES_LONGITUDE, true, "deg", ""},
      {"North East Latitude Corner 1", BYTES(4), RES_LATITUDE, true, "deg", ""},
      {"South West Longitude Corner 1", BYTES(4), RES_LONGITUDE, true, "deg", ""},
      {"South West Latitude Corner 2", BYTES(4), RES_LATITUDE, true, "deg", ""},
      {"Station Type", BYTES(1), 1, false, 0, ""},
      {"Reserved", 2, RES_BINARY, false, 0, "reserved"},
      {"Ship and Cargo Filter", 6, 1, false, 0, ""},
      {"Reserved", 2, RES_BINARY, false, 0, "reserved"},
      {"Reporting Interval", BYTES(2), 1, false, 0, ""},
      {"Quiet Time", BYTES(2), 1, false, 0, ""},
      {0}}}

    /* http://www.nmea.org/Assets/2000_20150328%20dsc%20technical%20corrigendum%20database%20version%202.100.pdf */
    /* This is like the worst PGN ever.
     * 1. The "Nature of Distress or 1st Telecommand' field meaning depends on the 'DSC Category'.
     * 2. The "Message address" (the 'to' field) meaning depends on the 'DSC format'.
     * 3. Field 12 'MMSI of ship in destress' may have multiple interpretations.
     * 4. Field 22 'DSC expansion field data' depends on field 21 for its meaning.
     * 5. It contains a variable length field 'Telephone number', which means that bit offsets for subsequent fields
     *    depend on this field's length.
     *
     * We solve #1 here by having two definitions.
     */

    ,
    {"DSC Distress Call Information",
     129808,
     false,
     8,
     2,
     {{"DSC Format", BYTES(1), RES_LOOKUP, false, LOOKUP_DSC_FORMAT, ""},
      {"DSC Category", BYTES(1), RES_LOOKUP, false, "=112", "Distress"},
      {"DSC Message Address", BYTES(5), RES_DECIMAL, false, 0, "MMSI, Geographic Area or blank"},
      {"Nature of Distress", BYTES(1), RES_LOOKUP, false, LOOKUP_DSC_NATURE, ""},
      {"Subsequent Communication Mode or 2nd Telecommand", BYTES(1), RES_LOOKUP, false, LOOKUP_DSC_SECOND_TELECOMMAND, ""},
      {"Proposed Rx Frequency/Channel", BYTES(6), RES_ASCII, false, 0, ""},
      {"Proposed Tx Frequency/Channel", BYTES(6), RES_ASCII, false, 0, ""},
      {"Telephone Number", BYTES(2), RES_STRINGLAU, false, 0, ""},
      {"Latitude of Vessel Reported",
       BYTES(4),
       RES_LATITUDE,
       true,
       "deg",
       "offset depends on previous field, as do all following fields"},
      {"Longitude of Vessel Reported", BYTES(4), RES_LONGITUDE, true, "deg", ""},
      {"Time of Position", BYTES(4), RES_TIME, false, "s", "Seconds since midnight"},
      {"MMSI of Ship In Distress", BYTES(5), RES_DECIMAL, false, "MMSI", ""},
      {"DSC EOS Symbol", BYTES(1), 1, false, 0, ""},
      {"Expansion Enabled", 2, RES_LOOKUP, false, LOOKUP_YES_NO, ""},
      {"Reserved", 6, RES_BINARY, false, 0, "reserved"},
      {"Calling Rx Frequency/Channel", BYTES(6), RES_ASCII, false, 0, ""},
      {"Calling Tx Frequency/Channel", BYTES(6), RES_ASCII, false, 0, ""},
      {"Time of Receipt", BYTES(4), RES_TIME, false, "s", "Seconds since midnight"},
      {"Date of Receipt", BYTES(2), RES_DATE, false, "days", "Days since January 1, 1970"},
      {"DSC Equipment Assigned Message ID", BYTES(2), 1, false, 0, ""},
      {"DSC Expansion Field Symbol", BYTES(1), RES_LOOKUP, false, LOOKUP_DSC_EXPANSION_DATA, ""},
      {"DSC Expansion Field Data", BYTES(2), RES_STRINGLAU, false, 0, ""},
      {0}}}

    ,
    {"DSC Call Information",
     129808,
     false,
     8,
     2,
     {{"DSC Format Symbol", BYTES(1), RES_LOOKUP, false, LOOKUP_DSC_FORMAT, ""},
      {"DSC Category Symbol", BYTES(1), RES_LOOKUP, false, LOOKUP_DSC_CATEGORY, ""},
      {"DSC Message Address", BYTES(5), RES_DECIMAL, false, 0, "MMSI, Geographic Area or blank"},
      {"1st Telecommand", BYTES(1), RES_LOOKUP, false, LOOKUP_DSC_FIRST_TELECOMMAND, ""},
      {"Subsequent Communication Mode or 2nd Telecommand", BYTES(1), RES_LOOKUP, false, LOOKUP_DSC_SECOND_TELECOMMAND, ""},
      {"Proposed Rx Frequency/Channel", BYTES(6), RES_ASCII, false, 0, ""},
      {"Proposed Tx Frequency/Channel", BYTES(6), RES_ASCII, false, 0, ""},
      {"Telephone Number", BYTES(2), RES_STRINGLAU, false, 0, ""},
      {"Latitude of Vessel Reported",
       BYTES(4),
       RES_LATITUDE,
       true,
       "deg",
       "offset depends on previous field, as do all following fields"},
      {"Longitude of Vessel Reported", BYTES(4), RES_LONGITUDE, true, "deg", ""},
      {"Time of Position", BYTES(4), RES_TIME, false, "s", "Seconds since midnight"},
      {"MMSI of Ship In Distress", BYTES(5), RES_DECIMAL, false, "MMSI", ""},
      {"DSC EOS Symbol", BYTES(1), 1, false, 0, ""},
      {"Expansion Enabled", 2, RES_LOOKUP, false, LOOKUP_YES_NO, ""},
      {"Reserved", 6, RES_BINARY, false, 0, "reserved"},
      {"Calling Rx Frequency/Channel", BYTES(6), RES_ASCII, false, 0, ""},
      {"Calling Tx Frequency/Channel", BYTES(6), RES_ASCII, false, 0, ""},
      {"Time of Receipt", BYTES(4), RES_TIME, false, "s", "Seconds since midnight"},
      {"Date of Receipt", BYTES(2), RES_DATE, false, "days", "Days since January 1, 1970"},
      {"DSC Equipment Assigned Message ID", BYTES(2), 1, false, 0, ""},
      {"DSC Expansion Field Symbol", BYTES(1), RES_LOOKUP, false, LOOKUP_DSC_EXPANSION_DATA, ""},
      {"DSC Expansion Field Data", BYTES(2), RES_STRINGLAU, false, 0, ""},
      {0}}}

    ,
    {"AIS Class B static data (msg 24 Part A)",
     129809,
     false,
     20 + 4 + 1,
     0,
     {{"Message ID", 6, 1, false, 0, ""},
      {"Repeat indicator", 2, RES_LOOKUP, false, LOOKUP_REPEAT_INDICATOR, ""},
      {"User ID", BYTES(4), RES_INTEGER, false, "MMSI", ""},
      {"Name", BYTES(20), RES_ASCII, false, 0, ""},
      {0}}}

    ,
    {"AIS Class B static data (msg 24 Part B)",
     129810,
     false,
     0x25 - 4,
     0,
     {{"Message ID", 6, 1, false, 0, ""},
      {"Repeat indicator", 2, RES_LOOKUP, false, LOOKUP_REPEAT_INDICATOR, ""},
      {"User ID", BYTES(4), RES_INTEGER, false, "MMSI", ""},
      {"Type of ship", BYTES(1), RES_LOOKUP, false, LOOKUP_SHIP_TYPE, ""},
      {"Vendor ID", BYTES(7), RES_ASCII, false, 0, ""},
      {"Callsign", BYTES(7), RES_ASCII, false, 0, ",0=unavailable"},
      {"Length", BYTES(2), 0.1, false, "m", ""},
      {"Beam", BYTES(2), 0.1, false, "m", ""},
      {"Position reference from Starboard", BYTES(2), 0.1, false, "m", ""},
      {"Position reference from Bow", BYTES(2), 0.1, false, "m", ""},
      {"Mothership User ID", BYTES(4), RES_INTEGER, false, "MMSI", "MMSI of mother ship sent by daughter vessels"},
      {"Reserved", 2, RES_BINARY, false, 0, "reserved"},
      {"Spare", 6, RES_INTEGER, false, 0, ",0=unavailable"},
      {0}}}

    ,
    {"Label", 130060, false, 0, 0, {{0}}}

    ,
    {"Channel Source Configuration", 130061, false, 0, 0, {{0}}}

    ,
    {"Route and WP Service - Database List",
     130064,
     false,
     8,
     9,
     {{"Start Database ID", BYTES(1), 1, false, 0, ""},
      {"nItems", BYTES(1), 1, false, 0, ""},
      {"Number of Databases Available", BYTES(1), 1, false, 0, ""}

      ,
      {"Database ID", BYTES(1), 1, false, 0, ""},
      {"Database Name", BYTES(8), RES_ASCII, false, 0, ""},
      {"Database Timestamp", BYTES(4), RES_TIME, false, "s", "Seconds since midnight"},
      {"Database Datestamp", BYTES(2), RES_DATE, false, "days", "Days since January 1, 1970"},
      {"WP Position Resolution", 6, 1, false, 0, ""},
      {"Reserved", 2, RES_BINARY, false, 0, "reserved"},
      {"Number of Routes in Database", BYTES(2), 1, false, 0, ""},
      {"Number of WPs in Database", BYTES(2), 1, false, 0, ""},
      {"Number of Bytes in Database", BYTES(2), 1, false, 0, ""},
      {0}}}

    ,
    {"Route and WP Service - Route List",
     130065,
     false,
     8,
     6,
     {{"Start Route ID", BYTES(1), 1, false, 0, ""},
      {"nItems", BYTES(1), 1, false, 0, ""},
      {"Number of Routes in Database", BYTES(1), 1, false, 0, ""}

      ,
      {"Database ID", BYTES(1), 1, false, 0, ""},
      {"Route ID", BYTES(1), 1, false, 0, ""},
      {"Route Name", BYTES(8), RES_ASCII, false, 0, ""},
      {"Reserved", 4, RES_BINARY, false, 0, "reserved"},
      {"WP Identification Method", 2, 1, false, 0, ""},
      {"Route Status", 2, 1, false, 0, ""},
      {0}}}

    ,
    {"Route and WP Service - Route/WP-List Attributes",
     130066,
     false,
     8,
     0,
     {{"Database ID", BYTES(1), 1, false, 0, ""},
      {"Route ID", BYTES(1), 1, false, 0, ""},
      {"Route/WP-List Name", BYTES(8), RES_ASCII, false, 0, ""},
      {"Route/WP-List Timestamp", BYTES(4), RES_TIME, false, "s", "Seconds since midnight"},
      {"Route/WP-List Datestamp", BYTES(2), RES_DATE, false, "days", "Days since January 1, 1970"},
      {"Change at Last Timestamp", BYTES(1), 1, false, 0, ""},
      {"Number of WPs in the Route/WP-List", BYTES(2), 1, false, 0, ""},
      {"Critical supplementary parameters", BYTES(1), 1, false, 0, ""},
      {"Navigation Method", 2, 1, false, 0, ""},
      {"WP Identification Method", 2, 1, false, 0, ""},
      {"Route Status", 2, 1, false, 0, ""},
      {"XTE Limit for the Route", BYTES(2), 1, false, 0, ""},
      {0}}}

    ,
    {"Route and WP Service - Route - WP Name & Position",
     130067,
     false,
     8,
     4,
     {{"Start RPS#", BYTES(1), 1, false, 0, ""},
      {"nItems", BYTES(1), 1, false, 0, ""},
      {"Number of WPs in the Route/WP-List", BYTES(2), 1, false, 0, ""},
      {"Database ID", BYTES(1), 1, false, 0, ""},
      {"Route ID", BYTES(1), 1, false, 0, ""}

      ,
      {"WP ID", BYTES(1), 1, false, 0, ""},
      {"WP Name", BYTES(8), RES_ASCII, false, 0, ""},
      {"WP Latitude", BYTES(4), RES_LATITUDE, true, "deg", ""},
      {"WP Longitude", BYTES(4), RES_LONGITUDE, true, "deg", ""},
      {0}}}

    ,
    {"Route and WP Service - Route - WP Name",
     130068,
     false,
     8,
     2,
     {{"Start RPS#", BYTES(1), 1, false, 0, ""},
      {"nItems", BYTES(1), 1, false, 0, ""},
      {"Number of WPs in the Route/WP-List", BYTES(2), 1, false, 0, ""},
      {"Database ID", BYTES(1), 1, false, 0, ""},
      {"Route ID", BYTES(1), 1, false, 0, ""},
      {"WP ID", BYTES(1), 1, false, 0, ""},
      {"WP Name", BYTES(8), RES_ASCII, false, 0, ""},
      {0}}}

    ,
    {"Route and WP Service - XTE Limit & Navigation Method",
     130069,
     false,
     8,
     6,
     {{"Start RPS#", BYTES(1), 1, false, 0, ""},
      {"nItems", BYTES(1), 1, false, 0, ""},
      {"Number of WPs with a specific XTE Limit or Nav. Method", BYTES(2), 1, false, 0, ""}

      ,
      {"Database ID", BYTES(1), 1, false, 0, ""},
      {"Route ID", BYTES(1), 1, false, 0, ""},
      {"RPS#", BYTES(1), 1, false, 0, ""},
      {"XTE limit in the leg after WP", BYTES(2), 1, false, 0, ""},
      {"Nav. Method in the leg after WP", 4, 1, false, 0, ""},
      {"Reserved", 4, RES_BINARY, false, 0, ""},
      {0}}}

    ,
    {"Route and WP Service - WP Comment",
     130070,
     false,
     8,
     2,
     {{"Start ID", BYTES(1), 1, false, 0, ""},
      {"nItems", BYTES(1), 1, false, 0, ""},
      {"Number of WPs with Comments", BYTES(2), 1, false, 0, ""},
      {"Database ID", BYTES(1), 1, false, 0, ""},
      {"Route ID", BYTES(1), 1, false, 0, ""}

      ,
      {"WP ID / RPS#", BYTES(1), 1, false, 0, ""},
      {"Comment", BYTES(8), RES_ASCII, false, 0, ""},
      {0}}}

    ,
    {"Route and WP Service - Route Comment",
     130071,
     false,
     8,
     2,
     {{"Start Route ID", BYTES(1), 1, false, 0, ""},
      {"nItems", BYTES(1), 1, false, 0, ""},
      {"Number of Routes with Comments", BYTES(2), 1, false, 0, ""},
      {"Database ID", BYTES(1), 1, false, 0, ""}

      ,
      {"Route ID", BYTES(1), 1, false, 0, ""},
      {"Comment", BYTES(8), RES_ASCII, false, 0, ""},
      {0}}}

    ,
    {"Route and WP Service - Database Comment",
     130072,
     false,
     8,
     2,
     {{"Start Database ID", BYTES(1), 1, false, 0, ""},
      {"nItems", BYTES(1), 1, false, 0, ""},
      {"Number of Databases with Comments", BYTES(2), 1, false, 0, ""}

      ,
      {"Database ID", BYTES(1), 1, false, 0, ""},
      {"Comment", BYTES(8), RES_ASCII, false, 0, ""},
      {0}}}

    ,
    {"Route and WP Service - Radius of Turn",
     130073,
     false,
     8,
     2,
     {{"Start RPS#", BYTES(1), 1, false, 0, ""},
      {"nItems", BYTES(1), 1, false, 0, ""},
      {"Number of WPs with a specific Radius of Turn", BYTES(2), 1, false, 0, ""},
      {"Database ID", BYTES(1), 1, false, 0, ""},
      {"Route ID", BYTES(1), 1, false, 0, ""}

      ,
      {"RPS#", BYTES(1), 1, false, 0, ""},
      {"Radius of Turn", BYTES(2), 1, false, 0, ""},
      {0}}}

    ,
    {"Route and WP Service - WP List - WP Name & Position",
     130074,
     false,
     8,
     4,
     {{"Start WP ID", BYTES(1), 1, false, 0, ""},
      {"nItems", BYTES(1), 1, false, 0, ""},
      {"Number of valid WPs in the WP-List", BYTES(2), 1, false, 0, ""},
      {"Database ID", BYTES(1), 1, false, 0, ""},
      {"Reserved", BYTES(1), RES_BINARY, false, 0, "reserved"}

      ,
      {"WP ID", BYTES(1), 1, false, 0, ""},
      {"WP Name", BYTES(8), RES_ASCII, false, 0, ""},
      {"WP Latitude", BYTES(4), RES_LATITUDE, true, "deg", ""},
      {"WP Longitude", BYTES(4), RES_LONGITUDE, true, "deg", ""},
      {0}}}

    /* http://askjackrabbit.typepad.com/ask_jack_rabbit/page/7/ */
    ,
    {"Wind Data",
     130306,
     true,
     6,
     0,
     {{"SID", BYTES(1), 1, false, 0, ""},
      {"Wind Speed", BYTES(2), 0.01, false, "m/s", ""},
      {"Wind Angle", BYTES(2), RES_RADIANS, false, "rad", ""},
      {"Reference", 3, RES_LOOKUP, false, LOOKUP_WIND_REFERENCE, ""},
      {0}}}

    /* Water temperature, Transducer Measurement */
    ,
    {"Environmental Parameters",
     130310,
     true,
     7,
     0,
     {{"SID", BYTES(1), 1, false, 0, ""},
      {"Water Temperature", BYTES(2), RES_TEMPERATURE, false, "K", ""},
      {"Outside Ambient Air Temperature", BYTES(2), RES_TEMPERATURE, false, "K", ""},
      {"Atmospheric Pressure", BYTES(2), RES_PRESSURE, false, "hPa", ""},
      {0}}}

    ,
    {"Environmental Parameters",
     130311,
     true,
     8,
     0,
     {{"SID", BYTES(1), 1, false, 0, ""},
      {"Temperature Source", 6, RES_LOOKUP, false, LOOKUP_TEMPERATURE_SOURCE, ""},
      {"Humidity Source", 2, RES_LOOKUP, false, LOOKUP_HUMIDITY_SOURCE, ""},
      {"Temperature", BYTES(2), RES_TEMPERATURE, false, "K", ""},
      {"Humidity", BYTES(2), RES_PERCENTAGE, true, "%", ""},
      {"Atmospheric Pressure", BYTES(2), RES_PRESSURE, false, "hPa", ""},
      {0}}}

    ,
    {"Temperature",
     130312,
     true,
     8,
     0,
     {{"SID", BYTES(1), 1, false, 0, ""},
      {"Instance", BYTES(1), 1, false, 0, ""},
      {"Source", BYTES(1), RES_LOOKUP, false, LOOKUP_TEMPERATURE_SOURCE, ""},
      {"Actual Temperature", BYTES(2), RES_TEMPERATURE, false, "K", ""},
      {"Set Temperature", BYTES(2), RES_TEMPERATURE, false, "K", ""},
      {0}}}

    ,
    {"Humidity",
     130313,
     true,
     8,
     0,
     {{"SID", BYTES(1), 1, false, 0, ""},
      {"Instance", BYTES(1), 1, false, 0, ""},
      {"Source", BYTES(1), RES_LOOKUP, false, LOOKUP_HUMIDITY_SOURCE, ""},
      {"Actual Humidity", BYTES(2), RES_PERCENTAGE, true, "%", ""},
      {"Set Humidity", BYTES(2), RES_PERCENTAGE, true, "%", ""},
      {0}}}

    ,
    {"Actual Pressure",
     130314,
     false,
     8,
     0,
     {{"SID", BYTES(1), 1, false, 0, ""},
      {"Instance", BYTES(1), 1, false, 0, ""},
      {"Source", BYTES(1), RES_LOOKUP, false, LOOKUP_PRESSURE_SOURCE, ""},
      {"Pressure", BYTES(4), RES_PRESSURE_HIRES, false, "dPa", ""},
      {0}}}

    ,
    {"Set Pressure",
     130315,
     true,
     8,
     0,
     {{"SID", BYTES(1), 1, false, 0, ""},
      {"Instance", BYTES(1), 1, false, 0, ""},
      {"Source", BYTES(1), RES_LOOKUP, false, LOOKUP_PRESSURE_SOURCE, ""},
      {"Pressure", BYTES(4), RES_PRESSURE_HIRES, false, "dPa", ""},
      {0}}}

    ,
    {"Temperature Extended Range",
     130316,
     true,
     8,
     0,
     {{"SID", BYTES(1), 1, false, 0, ""},
      {"Instance", BYTES(1), 1, false, 0, ""},
      {"Source", BYTES(1), RES_LOOKUP, false, LOOKUP_TEMPERATURE_SOURCE, ""},
      {"Temperature", BYTES(3), RES_TEMPERATURE_HIRES, false, "K", ""},
      {"Set Temperature", BYTES(2), RES_TEMPERATURE_HIGH, false, "K", ""},
      {0}}}

    ,
    {"Tide Station Data",
     130320,
     true,
     20,
     0,
     {{"Mode", 4, RES_LOOKUP, false, LOOKUP_RESIDUAL_MODE, ""},
      {"Tide Tendency", 2, RES_LOOKUP, false, ",0=Falling,1=Rising", ""},
      {"Reserved", 2, RES_BINARY, false, 0, ""},
      {"Measurement Date", BYTES(2), RES_DATE, false, "days", "Days since January 1, 1970"},
      {"Measurement Time", BYTES(4), RES_TIME, false, "s", "Seconds since midnight"},
      {"Station Latitude", BYTES(4), RES_LATITUDE, true, "deg", ""},
      {"Station Longitude", BYTES(4), RES_LONGITUDE, true, "deg", ""},
      {"Tide Level", BYTES(2), 0.001, true, "m", "Relative to MLLW"},
      {"Tide Level standard deviation", BYTES(2), 0.01, false, "m", ""},
      {"Station ID", BYTES(2), RES_STRING, false, 0, ""},
      {"Station Name", BYTES(2), RES_STRING, false, 0, ""},
      {0}}}

    ,
    {"Salinity Station Data",
     130321,
     true,
     22,
     0,
     {{"Mode", 4, RES_LOOKUP, false, LOOKUP_RESIDUAL_MODE, ""},
      {"Reserved", 4, RES_BINARY, false, 0, ""},
      {"Measurement Date", BYTES(2), RES_DATE, false, "days", "Days since January 1, 1970"},
      {"Measurement Time", BYTES(4), RES_TIME, false, "s", "Seconds since midnight"},
      {"Station Latitude", BYTES(4), RES_LATITUDE, true, "deg", ""},
      {"Station Longitude", BYTES(4), RES_LONGITUDE, true, "deg", ""},
      {"Salinity",
       BYTES(4),
       RES_FLOAT,
       true,
       "ppt",
       "The average Salinity of ocean water is about 35 grams of salts per kilogram of sea water (g/kg), usually written as 35 ppt "
       "which is read as 35 parts per thousand."},
      {"Water Temperature", BYTES(2), RES_TEMPERATURE, false, "K", ""},
      {"Station ID", BYTES(2), RES_STRING, false, 0, ""},
      {"Station Name", BYTES(2), RES_STRING, false, 0, ""},
      {0}}}

    ,
    {"Current Station Data",
     130322,
     false,
     8,
     0,
     {{"Mode", 4, 1, false, 0, ""},
      {"Reserved", 4, RES_BINARY, false, 0, ""},
      {"Measurement Date", BYTES(2), RES_DATE, false, "days", "Days since January 1, 1970"},
      {"Measurement Time", BYTES(4), RES_TIME, false, "s", "Seconds since midnight"},
      {"Station Latitude", BYTES(4), RES_LATITUDE, true, "deg", ""},
      {"Station Longitude", BYTES(4), RES_LONGITUDE, true, "deg", ""},
      {"Measurement Depth", BYTES(4), 0.01, false, "m", "Depth below transducer"},
      {"Current speed", BYTES(2), 0.01, false, "m/s", ""},
      {"Current flow direction", BYTES(2), RES_RADIANS, false, "rad", ""},
      {"Water Temperature", BYTES(2), RES_TEMPERATURE, false, "K", ""},
      {"Station ID", BYTES(2), RES_STRING, false, 0, ""},
      {"Station Name", BYTES(2), RES_STRING, false, 0, ""},
      {0}}}

    ,
    {"Meteorological Station Data",
     130323,
     false,
     0x1e,
     0,
     {{"Mode", 4, 1, false, 0, ""},
      {"Reserved", 4, RES_BINARY, false, 0, ""},
      {"Measurement Date", BYTES(2), RES_DATE, false, "days", "Days since January 1, 1970"},
      {"Measurement Time", BYTES(4), RES_TIME, false, "s", "Seconds since midnight"},
      {"Station Latitude", BYTES(4), RES_LATITUDE, true, "deg", ""},
      {"Station Longitude", BYTES(4), RES_LONGITUDE, true, "deg", ""},
      {"Wind Speed", BYTES(2), 0.01, false, "m/s", ""},
      {"Wind Direction", BYTES(2), RES_RADIANS, false, "rad", ""},
      {"Wind Reference", 3, RES_LOOKUP, false, LOOKUP_WIND_REFERENCE, ""},
      {"Reserved", 5, RES_BINARY, false, "", "reserved"},
      {"Wind Gusts", BYTES(2), 0.01, false, "m/s", ""},
      {"Atmospheric Pressure", BYTES(2), RES_PRESSURE, false, "hPa", ""},
      {"Ambient Temperature", BYTES(2), RES_TEMPERATURE, false, "K", ""},
      {"Station ID", BYTES(2), RES_STRING, false, 0, ""},
      {"Station Name", BYTES(2), RES_STRING, false, 0, ""},
      {0}}}

    ,
    {"Moored Buoy Station Data",
     130324,
     false,
     8,
     0,
     {{"Mode", 4, 1, false, 0, ""},
      {"Reserved", 4, RES_BINARY, false, 0, ""},
      {"Measurement Date", BYTES(2), RES_DATE, false, "days", "Days since January 1, 1970"},
      {"Measurement Time", BYTES(4), RES_TIME, false, "s", "Seconds since midnight"},
      {"Station Latitude", BYTES(4), RES_LATITUDE, true, "deg", ""},
      {"Station Longitude", BYTES(4), RES_LONGITUDE, true, "deg", ""},
      {"Wind Speed", BYTES(2), 0.01, false, "m/s", ""},
      {"Wind Direction", BYTES(2), RES_RADIANS, false, "rad", ""},
      {"Wind Reference", 3, RES_LOOKUP, false, LOOKUP_WIND_REFERENCE, ""},
      {"Reserved", 5, RES_BINARY, false, "", "reserved"},
      {"Wind Gusts", BYTES(2), 0.01, false, "m/s", ""},
      {"Wave Height", BYTES(2), 1, false, 0, ""},
      {"Dominant Wave Period", BYTES(2), 1, false, 0, ""},
      {"Atmospheric Pressure", BYTES(2), RES_PRESSURE, false, "hPa", ""},
      {"Pressure Tendency Rate", BYTES(2), 1, false, "", ""},
      {"Air Temperature", BYTES(2), RES_TEMPERATURE, false, "K", ""},
      {"Water Temperature", BYTES(2), RES_TEMPERATURE, false, "K", ""},
      {"Station ID", BYTES(8), RES_ASCII, false, 0, ""},
      {0}}}

    ,
    {"Payload Mass", 130560, false, 0, 0, {{0}}}

    /* http://www.nmea.org/Assets/20130905%20amendment%20at%202000%20201309051%20watermaker%20input%20setting%20and%20status%20pgn%20130567.pdf

    This PGN may be requested or used to command and configure a number of Watermaker controls. The Command Group Function PGN
    126208 is used perform the following: start/stop a production, start/stop rinse or flush operation , start/stop low and high
    pressure pump and perform an emergency stop. The Request Group Function PGN 126208 or ISO Request PGN 059904 may be used to
    request this PGN. This PGN also provides Watermaker status and measurement information. The PGN is broadcast periodically.

    */
    ,
    {"Watermaker Input Setting and Status",
     130567,
     true,
     24,
     0,
     {{"Watermaker Operating State",
       6,
       RES_LOOKUP,
       false,
       ",0=Stopped,1=Starting,2=Running,3=Stopping,4=Flushing,5=Rinsing,6=Initiating,7=Manual Mode,62=Error,63=Unavailable",
       ""},
      {"Production Start/Stop", 2, RES_LOOKUP, false, LOOKUP_YES_NO, ""},
      {"Rinse Start/Stop", 2, RES_LOOKUP, false, LOOKUP_YES_NO, ""},
      {"Low Pressure Pump Status", 2, RES_LOOKUP, false, LOOKUP_YES_NO, ""},
      {"High Pressure Pump Status", 2, RES_LOOKUP, false, LOOKUP_YES_NO, ""},
      {"Emergency Stop", 2, RES_LOOKUP, false, LOOKUP_YES_NO, ""},
      {"Product Solenoid Valve Status", 2, RES_LOOKUP, false, LOOKUP_OK_WARNING, ""},
      {"Flush Mode Status", 2, RES_LOOKUP, false, LOOKUP_YES_NO, ""},
      {"Salinity Status", 2, RES_LOOKUP, false, LOOKUP_OK_WARNING, ""},
      {"Sensor Status", 2, RES_LOOKUP, false, LOOKUP_OK_WARNING, ""},
      {"Oil Change Indicator Status", 2, RES_LOOKUP, false, LOOKUP_OK_WARNING, ""},
      {"Filter Status", 2, RES_LOOKUP, false, LOOKUP_OK_WARNING, ""},
      {"System Status", 2, RES_LOOKUP, false, LOOKUP_OK_WARNING, ""},
      {"Reserved", 2, RES_BINARY, false, 0, "Reserved"},
      {"Salinity", BYTES(2), RES_INTEGER, false, "ppm", ""},
      {"Product Water Temperature", BYTES(2), RES_TEMPERATURE, false, "K", ""},
      {"Pre-filter Pressure", BYTES(2), RES_PRESSURE, false, "hPa", ""},
      {"Post-filter Pressure", BYTES(2), RES_PRESSURE, false, "hPa", ""},
      {"Feed Pressure", BYTES(2), RES_PRESSURE, true, "kPa", ""},
      {"System High Pressure", BYTES(2), RES_PRESSURE, false, "kPa", ""},
      {"Product Water Flow", BYTES(2), 0.1, true, "L/h", ""},
      {"Brine Water Flow", BYTES(2), 0.1, true, "L/h", ""},
      {"Run Time", BYTES(4), RES_INTEGER, false, "s", ""},
      {0}}}

    /* https://www.nmea.org/Assets/20160715%20corrigenda%20entertainment%20pgns%20.pdf */

    ,
    {"Library Data File",
     130570,
     false,
     233,
     0,
     {{"Source", 8, RES_LOOKUP, false, LOOKUP_ENTERTAINMENT_SOURCE, ""},
      {"Number", BYTES(1), RES_INTEGER, false, 0, "Source number per type"},
      {"ID", BYTES(4), RES_INTEGER, false, 0, "Unique file ID"},
      {"Type", BYTES(1), RES_LOOKUP, false, LOOKUP_ENTERTAINMENT_TYPE, ""},
      {"Name", BYTES(2), RES_STRINGLAU, false, 0, ""},
      {"Track", BYTES(2), RES_INTEGER, false, 0, ""},
      {"Station", BYTES(2), RES_INTEGER, false, 0, ""},
      {"Favorite", BYTES(1), RES_INTEGER, false, 0, ""},
      {"Radio frequency", BYTES(4), 10., false, "Hz", ""},
      {"HD Frequency", BYTES(1), RES_INTEGER, false, 0, ""},
      {"Zone", BYTES(1), RES_LOOKUP, false, LOOKUP_ENTERTAINMENT_ZONE, ""},
      {"In play queue", 2, RES_LOOKUP, false, LOOKUP_YES_NO, ""},
      {"Lock status", 2, RES_LOOKUP, false, ",0=Unlocked,1=Locked", "Sirius XM only"},
      {"Reserved", 4, RES_BINARY, false, 0, "Reserved"},
      {"Artist", BYTES(2), RES_STRINGLAU, false, 0, ""},
      {"Album", BYTES(2), RES_STRINGLAU, false, 0, ""},
      {"Station", BYTES(2), RES_STRINGLAU, false, 0, ""}}}

    ,
    {"Library Data Group",
     130571,
     false,
     233,
     2,
     {
         {"Source", 8, RES_LOOKUP, false, LOOKUP_ENTERTAINMENT_SOURCE, ""},
         {"Number", BYTES(1), RES_INTEGER, false, 0, "Source number per type"},
         {"Zone", BYTES(1), RES_LOOKUP, false, LOOKUP_ENTERTAINMENT_ZONE, ""},
         {"Group ID", BYTES(4), RES_INTEGER, false, 0, "Unique group ID"},
         {"ID offset", BYTES(2), RES_INTEGER, false, 0, "First ID in this PGN"},
         {"ID count", BYTES(2), RES_INTEGER, false, 0, "Number of IDs in this PGN"},
         {"Total ID count", BYTES(2), RES_INTEGER, false, 0, "Total IDs in group"},
         {"ID type", BYTES(1), RES_LOOKUP, false, ",0=Group,1=File,2=Encrypted group,3=Encrypted file", ""},
         {"ID", BYTES(4), RES_INTEGER, false, 0, ""},
         {"Name", BYTES(2), RES_STRINGLAU, false, 0, ""}
         // TODO: Add support for extra fields *after* the repeating fields.
         // The NMEA, in all its wisdom, suddenly feels a repeating field PGN can act to different rules. Sigh.
         // , { "Artist", BYTES(2), RES_STRINGLAU, false, 0, "" }
     }}

    ,
    {"Library Data Search",
     130572,
     false,
     233,
     0,
     {{"Source", 8, RES_LOOKUP, false, LOOKUP_ENTERTAINMENT_SOURCE, ""},
      {"Number", BYTES(1), RES_INTEGER, false, 0, "Source number per type"},
      {"Group ID", BYTES(4), RES_INTEGER, false, 0, "Unique group ID"},
      {"Group type 1", BYTES(1), RES_LOOKUP, false, LOOKUP_ENTERTAINMENT_GROUP, ""},
      {"Group name 1", BYTES(2), RES_STRINGLAU, false, 0, ""},
      {"Group type 2", BYTES(1), RES_LOOKUP, false, LOOKUP_ENTERTAINMENT_GROUP, ""},
      {"Group name 2", BYTES(2), RES_STRINGLAU, false, 0, ""},
      {"Group type 3", BYTES(1), RES_LOOKUP, false, LOOKUP_ENTERTAINMENT_GROUP, ""},
      {"Group name 3", BYTES(2), RES_STRINGLAU, false, 0, ""}}}

    ,
    {"Supported Source Data",
     130573,
     false,
     233,
     10,
     {{"ID offset", BYTES(2), RES_INTEGER, false, 0, "First ID in this PGN"},
      {"ID count", BYTES(2), RES_INTEGER, false, 0, "Number of IDs in this PGN"},
      {"Total ID count", BYTES(2), RES_INTEGER, false, 0, "Total IDs in group"},
      {"ID", BYTES(1), RES_INTEGER, false, 0, "Source ID"},
      {"Source", 8, RES_LOOKUP, false, LOOKUP_ENTERTAINMENT_SOURCE, ""},
      {"Number", BYTES(1), RES_INTEGER, false, 0, "Source number per type"},
      {"Name", BYTES(2), RES_STRINGLAU, false, 0, ""},
      {"Play support", BYTES(2), RES_BITFIELD, false, LOOKUP_ENTERTAINMENT_PLAY_STATUS, ""},
      {"Browse support", BYTES(2), RES_BITFIELD, false, LOOKUP_ENTERTAINMENT_GROUP, ""},
      {"Thumbs support", 2, RES_LOOKUP, false, LOOKUP_YES_NO, ""},
      {"Connected", 2, RES_LOOKUP, false, LOOKUP_YES_NO, ""},
      {"Repeat support", 2, RES_BITFIELD, false, ",1=Song,2=Play Queue", ""},
      {"Shuffle support", 2, RES_BITFIELD, false, ",1=Play Queue,2=All", ""}}}

    ,
    {"Supported Zone Data",
     130574,
     false,
     233,
     2,
     {{"First zone ID", BYTES(1), RES_INTEGER, false, 0, "First Zone in this PGN"},
      {"Zone count", BYTES(1), RES_INTEGER, false, 0, "Number of Zones in this PGN"},
      {"Total zone count", BYTES(1), RES_INTEGER, false, 0, "Total Zones supported by this device"},
      {"Zone ID", BYTES(1), RES_LOOKUP, false, LOOKUP_ENTERTAINMENT_ZONE, ""},
      {"Name", BYTES(2), RES_STRINGLAU, false, 0, ""}}}

    ,
    {"Small Craft Status",
     130576,
     true,
     2,
     0,
     {{"Port trim tab", BYTES(1), 1, true, 0, ""}, {"Starboard trim tab", BYTES(1), 1, true, 0, ""}, {0}}}

    ,
    {"Direction Data",
     130577,
     true,
     14,
     0,
     {{"Data Mode", 4, RES_LOOKUP, false, LOOKUP_RESIDUAL_MODE, ""},
      {"COG Reference", 2, RES_LOOKUP, false, LOOKUP_DIRECTION_REFERENCE, ""},
      {"Reserved", 2, RES_BINARY, false, 0, "Reserved"},
      {"SID", BYTES(1), 1, false, 0, ""}
      /* So far, 2 bytes. Very sure of this given molly rose data */
      ,
      {"COG", BYTES(2), RES_RADIANS, false, "rad", ""},
      {"SOG", BYTES(2), 0.01, false, "m/s", ""},
      {"Heading", BYTES(2), RES_RADIANS, false, "rad", ""},
      {"Speed through Water", BYTES(2), 0.01, false, "m/s", ""},
      {"Set", BYTES(2), RES_RADIANS, false, "rad", ""},
      {"Drift", BYTES(2), 0.01, false, "m/s", ""},
      {0}}}

    ,
    {"Vessel Speed Components",
     130578,
     true,
     12,
     0,
     {{"Longitudinal Speed, Water-referenced", BYTES(2), 0.001, true, "m/s", ""},
      {"Transverse Speed, Water-referenced", BYTES(2), 0.001, true, "m/s", ""},
      {"Longitudinal Speed, Ground-referenced", BYTES(2), 0.001, true, "m/s", ""},
      {"Transverse Speed, Ground-referenced", BYTES(2), 0.001, true, "m/s", ""},
      {"Stern Speed, Water-referenced", BYTES(2), 0.001, true, "m/s", ""},
      {"Stern Speed, Ground-referenced", BYTES(2), 0.001, true, "m/s", ""},
      {0}}}

    ,
    {"System Configuration",
     130579,
     false,
     (48 / 8 + 2),
     0,
     {{"Power", 2, RES_LOOKUP, false, LOOKUP_YES_NO, ""},
      {"Default Settings",
       2,
       RES_LOOKUP,
       false,
       ",0=Save current settings as user default,1=Load user default,2=Load Manufacturer default",
       ""},
      {"Tuner regions",
       4,
       RES_LOOKUP,
       false,
       ",0=USA,1=Europe,2=Asia,3=Middle East,4=Latin America,5=Australia,6=Russia,7=Japan",
       ""},
      {"Max favorites", BYTES(1), RES_INTEGER, false, 0, ""},
      {"Video protocols", 4, RES_BITFIELD, false, ",0=PAL,1=NTSC", ""},
      {"Reserved", 44, RES_BINARY, false, 0, "Reserved"}}}

    ,
    {"System Configuration (deprecated)",
     130580,
     false,
     2,
     0,
     {{"Power", 2, RES_LOOKUP, false, LOOKUP_YES_NO, ""},
      {"Default Settings",
       2,
       RES_LOOKUP,
       false,
       ",0=Save current settings as user default,1=Load user default,2=Load Manufacturer default",
       ""},
      {"Tuner regions",
       4,
       RES_LOOKUP,
       false,
       ",0=USA,1=Europe,2=Asia,3=Middle East,4=Latin America,5=Australia,6=Russia,7=Japan",
       ""},
      {"Max favorites", BYTES(1), RES_INTEGER, false, 0, ""}}}

    ,
    {"Zone Configuration (deprecated)",
     130581,
     false,
     14,
     2,
     {{"First zone ID", BYTES(1), RES_INTEGER, false, 0, "First Zone in this PGN"},
      {"Zone count", BYTES(1), RES_INTEGER, false, 0, "Number of Zones in this PGN"},
      {"Total zone count", BYTES(1), RES_INTEGER, false, 0, "Total Zones supported by this device"},
      {"Zone ID", BYTES(1), RES_LOOKUP, false, LOOKUP_ENTERTAINMENT_ZONE, ""},
      {"Zone name", BYTES(2), RES_STRINGLAU, false, 0, ""}}}

    ,
    {"Zone Volume",
     130582,
     false,
     4,
     0,
     {{"Zone ID", BYTES(1), RES_LOOKUP, false, LOOKUP_ENTERTAINMENT_ZONE, ""},
      {"Volume", BYTES(1), RES_INTEGER, false, "%", ""},
      {"Volume change", 2, RES_LOOKUP, false, ",0=Up,1=Down", "Write only"},
      {"Mute", 2, RES_LOOKUP, false, LOOKUP_YES_NO, ""},
      {"Reserved", 4, RES_BINARY, false, 0, "Reserved"},
      {"Channel", 8, RES_LOOKUP, false, LOOKUP_ENTERTAINMENT_CHANNEL, ""}}}

    ,
    {"Available Audio EQ presets",
     130583,
     false,
     233,
     2,
     {{"First preset", BYTES(1), RES_INTEGER, false, 0, "First preset in this PGN"},
      {"Preset count", BYTES(1), RES_INTEGER, false, 0, ""},
      {"Total preset count", BYTES(1), RES_INTEGER, false, 0, ""},
      {"Preset type", BYTES(1), RES_LOOKUP, false, LOOKUP_ENTERTAINMENT_EQ, ""},
      {"Preset name", BYTES(2), RES_STRINGLAU, false, 0, ""}}}

    ,
    {"Available Bluetooth addresses",
     130584,
     false,
     233,
     3,
     {{"First address", BYTES(1), RES_INTEGER, false, 0, "First address in this PGN"},
      {"Address count", BYTES(1), RES_INTEGER, false, 0, ""},
      {"Total address count", BYTES(1), RES_INTEGER, false, 0, ""},
      {"Bluetooth address", BYTES(6), RES_INTEGER, false, 0, ""},
      {"Status", BYTES(1), RES_LOOKUP, false, ",0=Connected,1=Not connected,2=Not paired", ""},
      {"Device name", BYTES(2), RES_STRINGLAU, false, 0, ""},
      {"Signal strength", BYTES(1), RES_INTEGER, false, "%", ""}}}

    ,
    {"Bluetooth source status",
     130585,
     false,
     233,
     0,
     {{"Source number", BYTES(1), RES_INTEGER, false, 0, ""},
      {"Status", 4, RES_LOOKUP, false, ",0=Reserved,1=Connected,2=Connecting,3=Not connected", ""},
      {"Forget device", 2, RES_LOOKUP, false, LOOKUP_YES_NO, ""},
      {"Discovering", 2, RES_LOOKUP, false, LOOKUP_YES_NO, ""},
      {"Bluetooth address", BYTES(6), RES_INTEGER, false, 0, ""}}}

    ,
    {"Zone Configuration",
     130586,
     false,
     14,
     2,
     {{"Zone ID", BYTES(1), RES_LOOKUP, false, LOOKUP_ENTERTAINMENT_ZONE, ""},
      {"Volume limit", BYTES(1), RES_INTEGER, false, "%", ""},
      {"Fade", BYTES(1), RES_INTEGER, true, "%", ""},
      {"Balance", BYTES(1), RES_INTEGER, true, "%", ""},
      {"Sub volume", BYTES(1), RES_INTEGER, true, "%", ""},
      {"EQ - Treble", BYTES(1), RES_INTEGER, true, "%", ""},
      {"EQ - Mid range", BYTES(1), RES_INTEGER, true, "%", ""},
      {"EQ - Bass", BYTES(1), RES_INTEGER, true, "%", ""},
      {"Preset type", BYTES(1), RES_LOOKUP, false, LOOKUP_ENTERTAINMENT_EQ, ""},
      {"Audio filter", BYTES(1), RES_LOOKUP, false, LOOKUP_ENTERTAINMENT_FILTER, ""},
      {"High pass filter frequency", BYTES(2), RES_INTEGER, false, "Hz", ""},
      {"Low pass filter frequency", BYTES(2), RES_INTEGER, false, "Hz", ""},
      {"Channel", 8, RES_LOOKUP, false, LOOKUP_ENTERTAINMENT_CHANNEL, ""}}}

    /* proprietary PDU2 (non addressed) fast packet range 0x1FF00 to 0x1FFFF (130816 - 131071) */
    ,
    {"SonicHub: Init #2",
     130816,
     false,
     9,
     0,
     {{"Manufacturer Code", 11, RES_MANUFACTURER, false, "=275", "Navico"},
      {"Reserved", 2, RES_NOTUSED, false, 0, ""},
      {"Industry Code", 3, RES_LOOKUP, false, "=4", "Marine Industry"},
      {"Reserved", BYTES(1), RES_NOTUSED, false, 0, ""},
      {"Proprietary ID", BYTES(1), RES_LOOKUP, false, "=1", "Init #2"},
      {"Control", BYTES(1), RES_LOOKUP, false, ",0=Set,128=Ack", ""},
      {"A", BYTES(2), RES_INTEGER, false, 0, ""},
      {"B", BYTES(2), RES_INTEGER, false, 0, ""},
      {0}}}

    ,
    {"SonicHub: AM Radio",
     130816,
     false,
     0x40,
     0,
     {{"Manufacturer Code", 11, RES_MANUFACTURER, false, "=275", "Navico"},
      {"Reserved", 2, RES_NOTUSED, false, 0, ""},
      {"Industry Code", 3, RES_LOOKUP, false, "=4", "Marine Industry"},
      {"Reserved", BYTES(1), RES_NOTUSED, false, 0, ""},
      {"Proprietary ID", BYTES(1), RES_LOOKUP, false, "=4", "AM Radio"},
      {"Control", BYTES(1), RES_LOOKUP, false, ",0=Set,128=Ack", ""},
      {"Item", BYTES(1), RES_LOOKUP, false, ",1=Seeking up,2=Tuned,3=Seeking down", ""},
      {"Frequency", BYTES(4), 0.001, false, "kHz", ""},
      {"Noise level", 2, 1, false, 0, ""} // Not sure about this
      ,
      {"Signal level", 4, 1, false, 0, ""} // ... and this, doesn't make complete sense compared to display
      ,
      {"Reserved", 2, RES_BINARY, false, 0, ""},
      {"Text", BYTES(32), RES_STRINGLZ, false, 0, ""},
      {0}}}

    ,
    {"SonicHub: Zone info",
     130816,
     false,
     6,
     0,
     {{"Manufacturer Code", 11, RES_MANUFACTURER, false, "=275", "Navico"},
      {"Reserved", 2, RES_NOTUSED, false, 0, ""},
      {"Industry Code", 3, RES_LOOKUP, false, "=4", "Marine Industry"},
      {"Reserved", BYTES(1), RES_NOTUSED, false, 0, ""},
      {"Proprietary ID", BYTES(1), RES_LOOKUP, false, "=5", "Zone info"},
      {"Control", BYTES(1), RES_LOOKUP, false, ",0=Set,128=Ack", ""},
      {"Zone", BYTES(1), RES_INTEGER, false, 0, ""},
      {0}}}

    ,
    {"SonicHub: Source",
     130816,
     false,
     0x40,
     0,
     {{"Manufacturer Code", 11, RES_MANUFACTURER, false, "=275", "Navico"},
      {"Reserved", 2, RES_NOTUSED, false, 0, ""},
      {"Industry Code", 3, RES_LOOKUP, false, "=4", "Marine Industry"},
      {"Reserved", BYTES(1), RES_NOTUSED, false, 0, ""},
      {"Proprietary ID", BYTES(1), RES_LOOKUP, false, "=6", "Source"},
      {"Control", BYTES(1), RES_LOOKUP, false, ",0=Set,128=Ack", ""},
      {"Source", BYTES(1), RES_LOOKUP, false, ",0=AM,1=FM,2=iPod,3=USB,4=AUX,5=AUX 2,6=Mic", ""},
      {0}}}

    ,
    {"SonicHub: Source List",
     130816,
     false,
     0x40,
     0,
     {{"Manufacturer Code", 11, RES_MANUFACTURER, false, "=275", "Navico"},
      {"Reserved", 2, RES_NOTUSED, false, 0, ""},
      {"Industry Code", 3, RES_LOOKUP, false, "=4", "Marine Industry"},
      {"Reserved", BYTES(1), RES_NOTUSED, false, 0, ""},
      {"Proprietary ID", BYTES(1), RES_LOOKUP, false, "=8", "Source list"},
      {"Control", BYTES(1), RES_LOOKUP, false, ",0=Set,128=Ack", ""},
      {"Source ID", BYTES(1), RES_INTEGER, false, 0, ""},
      {"A", 8, RES_INTEGER, false, 0, ""},
      {"Text", BYTES(32), RES_STRINGLZ, false, 0, ""},
      {0}}}

    ,
    {"SonicHub: Control",
     130816,
     false,
     0x40,
     0,
     {{"Manufacturer Code", 11, RES_MANUFACTURER, false, "=275", "Navico"},
      {"Reserved", 2, RES_NOTUSED, false, 0, ""},
      {"Industry Code", 3, RES_LOOKUP, false, "=4", "Marine Industry"},
      {"Reserved", BYTES(1), RES_NOTUSED, false, 0, ""},
      {"Proprietary ID", BYTES(1), RES_LOOKUP, false, "=9", "Control"},
      {"Control", BYTES(1), RES_LOOKUP, false, ",0=Set,128=Ack", ""},
      {"Item", BYTES(1), RES_LOOKUP, false, ",1=Mute on,2=Mute off", ""},
      {0}}}

    ,
    {"SonicHub: Unknown",
     130816,
     false,
     0x40,
     0,
     {{"Manufacturer Code", 11, RES_MANUFACTURER, false, "=275", "Navico"},
      {"Reserved", 2, RES_NOTUSED, false, 0, ""},
      {"Industry Code", 3, RES_LOOKUP, false, "=4", "Marine Industry"},
      {"Reserved", BYTES(1), RES_NOTUSED, false, 0, ""},
      {"Proprietary ID", BYTES(1), RES_LOOKUP, false, "=9", "Unknown"},
      {"Control", BYTES(1), RES_LOOKUP, false, ",0=Set,128=Ack", ""},
      {"A", 8, RES_INTEGER, false, 0, ""},
      {"B", 8, RES_INTEGER, false, 0, ""},
      {0}}}

    ,
    {"SonicHub: FM Radio",
     130816,
     false,
     0x40,
     0,
     {{"Manufacturer Code", 11, RES_MANUFACTURER, false, "=275", "Navico"},
      {"Reserved", 2, RES_NOTUSED, false, 0, ""},
      {"Industry Code", 3, RES_LOOKUP, false, "=4", "Marine Industry"},
      {"Reserved", BYTES(1), RES_NOTUSED, false, 0, ""},
      {"Proprietary ID", BYTES(1), RES_LOOKUP, false, "=12", "FM Radio"},
      {"Control", BYTES(1), RES_LOOKUP, false, ",0=Set,128=Ack", ""},
      {"Item", BYTES(1), RES_LOOKUP, false, ",1=Seeking up,2=Tuned,3=Seeking down", ""},
      {"Frequency", BYTES(4), 0.001, false, "kHz", ""},
      {"Noise level", 2, 1, false, 0, ""} // Not sure about this
      ,
      {"Signal level", 4, 1, false, 0, ""} // ... and this, doesn't make complete sense compared to display
      ,
      {"Reserved", 2, RES_BINARY, false, 0, ""},
      {"Text", BYTES(32), RES_STRINGLZ, false, 0, ""},
      {0}}}

    ,
    {"SonicHub: Playlist",
     130816,
     false,
     0x40,
     0,
     {{"Manufacturer Code", 11, RES_MANUFACTURER, false, "=275", "Navico"},
      {"Reserved", 2, RES_NOTUSED, false, 0, ""},
      {"Industry Code", 3, RES_LOOKUP, false, "=4", "Marine Industry"},
      {"Reserved", BYTES(1), RES_NOTUSED, false, 0, ""},
      {"Proprietary ID", BYTES(1), RES_LOOKUP, false, "=13", "Playlist"},
      {"Control", BYTES(1), RES_LOOKUP, false, ",0=Set,128=Ack", ""},
      {"Item", BYTES(1), RES_LOOKUP, false, ",1=Report,4=Next Song,6=Previous Song", ""},
      {"A", BYTES(1), RES_INTEGER, false, 0, ""},
      {"Current Track", BYTES(4), RES_INTEGER, false, 0, ""},
      {"Tracks", BYTES(4), RES_INTEGER, false, 0, ""},
      {"Length", BYTES(4), 0.001, false, "s", ""},
      {"Position in track", BYTES(4), 0.001, false, "s", ""},
      {0}}}

    ,
    {"SonicHub: Track",
     130816,
     false,
     0x40,
     0,
     {{"Manufacturer Code", 11, RES_MANUFACTURER, false, "=275", "Navico"},
      {"Reserved", 2, RES_NOTUSED, false, 0, ""},
      {"Industry Code", 3, RES_LOOKUP, false, "=4", "Marine Industry"},
      {"Reserved", BYTES(1), RES_NOTUSED, false, 0, ""},
      {"Proprietary ID", BYTES(1), RES_LOOKUP, false, "=14", "Track"},
      {"Control", BYTES(1), RES_LOOKUP, false, ",0=Set,128=Ack", ""},
      {"Item", BYTES(4), RES_INTEGER, false, 0, ""},
      {"Text", BYTES(32), RES_STRINGLZ, false, 0, ""},
      {0}}}

    ,
    {"SonicHub: Artist",
     130816,
     false,
     0x40,
     0,
     {{"Manufacturer Code", 11, RES_MANUFACTURER, false, "=275", "Navico"},
      {"Reserved", 2, RES_NOTUSED, false, 0, ""},
      {"Industry Code", 3, RES_LOOKUP, false, "=4", "Marine Industry"},
      {"Reserved", BYTES(1), RES_NOTUSED, false, 0, ""},
      {"Proprietary ID", BYTES(1), RES_LOOKUP, false, "=15", "Artist"},
      {"Control", BYTES(1), RES_LOOKUP, false, ",0=Set,128=Ack", ""},
      {"Item", BYTES(4), RES_INTEGER, false, 0, ""},
      {"Text", BYTES(32), RES_STRINGLZ, false, 0, ""},
      {0}}}

    ,
    {"SonicHub: Album",
     130816,
     false,
     0x40,
     0,
     {{"Manufacturer Code", 11, RES_MANUFACTURER, false, "=275", "Navico"},
      {"Reserved", 2, RES_NOTUSED, false, 0, ""},
      {"Industry Code", 3, RES_LOOKUP, false, "=4", "Marine Industry"},
      {"Reserved", BYTES(1), RES_NOTUSED, false, 0, ""},
      {"Proprietary ID", BYTES(1), RES_LOOKUP, false, "=16", "Album"},
      {"Control", BYTES(1), RES_LOOKUP, false, ",0=Set,128=Ack", ""},
      {"Item", BYTES(4), RES_INTEGER, false, 0, ""},
      {"Text", BYTES(32), RES_STRINGLZ, false, 0, ""},
      {0}}}

    ,
    {"SonicHub: Menu Item",
     130816,
     false,
     0x40,
     0,
     {{"Manufacturer Code", 11, RES_MANUFACTURER, false, "=275", "Navico"},
      {"Reserved", 2, RES_NOTUSED, false, 0, ""},
      {"Industry Code", 3, RES_LOOKUP, false, "=4", "Marine Industry"},
      {"Reserved", BYTES(1), RES_NOTUSED, false, 0, ""},
      {"Proprietary ID", BYTES(1), RES_LOOKUP, false, "=19", "Menu Item"},
      {"Control", BYTES(1), RES_LOOKUP, false, ",0=Set,128=Ack", ""},
      {"Item", BYTES(4), RES_INTEGER, false, 0, ""},
      {"C", BYTES(1), 1, false, 0, ""},
      {"D", BYTES(1), 1, false, 0, ""},
      {"E", BYTES(1), 1, false, 0, ""},
      {"Text", BYTES(32), RES_STRINGLZ, false, 0, ""},
      {0}}}

    ,
    {"SonicHub: Zones",
     130816,
     false,
     0x40,
     0,
     {{"Manufacturer Code", 11, RES_MANUFACTURER, false, "=275", "Navico"},
      {"Reserved", 2, RES_NOTUSED, false, 0, ""},
      {"Industry Code", 3, RES_LOOKUP, false, "=4", "Marine Industry"},
      {"Reserved", BYTES(1), RES_NOTUSED, false, 0, ""},
      {"Proprietary ID", BYTES(1), RES_LOOKUP, false, "=20", "Zones"},
      {"Control", BYTES(1), RES_LOOKUP, false, ",0=Set,128=Ack", ""},
      {"Zones", BYTES(1), RES_INTEGER, false, 0, ""},
      {0}}}

    ,
    {"SonicHub: Max Volume",
     130816,
     false,
     0x40,
     0,
     {{"Manufacturer Code", 11, RES_MANUFACTURER, false, "=275", "Navico"},
      {"Reserved", 2, RES_NOTUSED, false, 0, ""},
      {"Industry Code", 3, RES_LOOKUP, false, "=4", "Marine Industry"},
      {"Reserved", BYTES(1), RES_NOTUSED, false, 0, ""},
      {"Proprietary ID", BYTES(1), RES_LOOKUP, false, "=23", "Max Volume"},
      {"Control", BYTES(1), RES_LOOKUP, false, ",0=Set,128=Ack", ""},
      {"Zone", BYTES(1), RES_LOOKUP, false, ",0=Zone 1,1=Zone 2,2=Zone 3", ""},
      {"Level", BYTES(1), RES_INTEGER, false, 0, ""},
      {0}}}

    ,
    {"SonicHub: Volume",
     130816,
     false,
     0x40,
     0,
     {{"Manufacturer Code", 11, RES_MANUFACTURER, false, "=275", "Navico"},
      {"Reserved", 2, RES_NOTUSED, false, 0, ""},
      {"Industry Code", 3, RES_LOOKUP, false, "=4", "Marine Industry"},
      {"Reserved", BYTES(1), RES_NOTUSED, false, 0, ""},
      {"Proprietary ID", BYTES(1), RES_LOOKUP, false, "=24", "Volume"},
      {"Control", BYTES(1), RES_LOOKUP, false, ",0=Set,128=Ack", ""},
      {"Zone", BYTES(1), RES_LOOKUP, false, ",0=Zone 1,1=Zone 2,2=Zone 3", ""},
      {"Level", BYTES(1), RES_INTEGER, false, 0, ""},
      {0}}}

    ,
    {"SonicHub: Init #1",
     130816,
     false,
     0x40,
     0,
     {{"Manufacturer Code", 11, RES_MANUFACTURER, false, "=275", "Navico"},
      {"Reserved", 2, RES_NOTUSED, false, 0, ""},
      {"Industry Code", 3, RES_LOOKUP, false, "=4", "Marine Industry"},
      {"Reserved", BYTES(1), RES_NOTUSED, false, 0, ""},
      {"Proprietary ID", BYTES(1), RES_LOOKUP, false, "=25", "Init #1"},
      {"Control", BYTES(1), RES_LOOKUP, false, ",0=Set,128=Ack", ""},
      {0}}}

    ,
    {"SonicHub: Position",
     130816,
     true,
     0x40,
     0,
     {{"Manufacturer Code", 11, RES_MANUFACTURER, false, "=275", "Navico"},
      {"Reserved", 2, RES_NOTUSED, false, 0, ""},
      {"Industry Code", 3, RES_LOOKUP, false, "=4", "Marine Industry"},
      {"Reserved", BYTES(1), RES_NOTUSED, false, 0, ""},
      {"Proprietary ID", BYTES(1), RES_LOOKUP, false, "=48", "Position"},
      {"Control", BYTES(1), RES_LOOKUP, false, ",0=Set,128=Ack", ""},
      {"Position", BYTES(4), 0.001, false, "s", ""},
      {0}}}

    ,
    {"SonicHub: Init #3",
     130816,
     false,
     9,
     0,
     {{"Manufacturer Code", 11, RES_MANUFACTURER, false, "=275", "Navico"},
      {"Reserved", 2, RES_NOTUSED, false, 0, ""},
      {"Industry Code", 3, RES_LOOKUP, false, "=4", "Marine Industry"},
      {"Reserved", BYTES(1), RES_NOTUSED, false, 0, ""},
      {"Proprietary ID", BYTES(1), RES_LOOKUP, false, "=50", "Init #3"},
      {"Control", BYTES(1), RES_LOOKUP, false, ",0=Set,128=Ack", ""},
      {"A", BYTES(1), RES_INTEGER, false, 0, ""},
      {"B", BYTES(1), RES_INTEGER, false, 0, ""},
      {0}}}

    ,
    {"Simrad: Text Message",
     130816,
     false,
     0x40,
     0,
     {{"Manufacturer Code", 11, RES_MANUFACTURER, false, "=1857", "Simrad"},
      {"Reserved", 2, RES_NOTUSED, false, 0, ""},
      {"Industry Code", 3, RES_LOOKUP, false, "=4", "Marine Industry"},
      {"Reserved", BYTES(1), RES_NOTUSED, false, 0, ""},
      {"Proprietary ID", BYTES(1), RES_LOOKUP, false, "=50", "Init #3"} // FIXME
      ,
      {"A", BYTES(1), 1, false, 0, ""},
      {"B", BYTES(1), 1, false, 0, ""},
      {"C", BYTES(1), 1, false, 0, ""},
      {"SID", BYTES(1), 1, false, 0, ""},
      {"Prio", BYTES(1), 1, false, 0, ""},
      {"Text", BYTES(32), RES_ASCII, false, 0, ""},
      {0}}}

    ,
    {"Manufacturer Proprietary fast-packet non-addressed",
     130816,
     true,
     223,
     0,
     {{"Manufacturer Code", 11, RES_MANUFACTURER, false, 0, ""},
      {"Reserved", 2, RES_NOTUSED, false, 0, ""},
      {"Industry Code", 3, RES_LOOKUP, false, LOOKUP_INDUSTRY_CODE, ""},
      {"Data", BYTES(221), RES_BINARY, false, 0, ""},
      {0}},
     0,
     0,
     true}

    ,
    {"Navico: Product Information",
     130817,
     false,
     0x0e,
     0,
     {{"Manufacturer Code", 11, RES_MANUFACTURER, false, "=275", "Navico"},
      {"Reserved", 2, RES_NOTUSED, false, 0, ""},
      {"Industry Code", 3, RES_LOOKUP, false, "=4", "Marine Industry"},
      {"Product Code", BYTES(2), RES_INTEGER, false, 0, ""},
      {"Model", BYTES(32), RES_ASCII, false, 0, ""},
      {"A", BYTES(1), 1, false, 0, ""},
      {"B", BYTES(1), 1, false, 0, ""},
      {"C", BYTES(1), 1, false, 0, ""},
      {"Firmware version", BYTES(10), RES_ASCII, false, 0, ""},
      {"Firmware date", BYTES(32), RES_ASCII, false, 0, ""},
      {"Firmware time", BYTES(32), RES_ASCII, false, 0, ""},
      {0}}}

    ,
    {"Simnet: Reprogram Data",
     130818,
     false,
     223,
     0,
     {{"Manufacturer Code", 11, RES_MANUFACTURER, false, "=1857", "Simrad"},
      {"Reserved", 2, RES_NOTUSED, false, 0, ""},
      {"Industry Code", 3, RES_LOOKUP, false, "=4", "Marine Industry"},
      {"Version", BYTES(2), RES_INTEGER, false, 0, ""},
      {"Sequence", BYTES(2), RES_INTEGER, false, 0, ""},
      {"Data", BYTES(249), RES_BINARY, false, 0, ""},
      {0}}}

    ,
    {"Simnet: Request Reprogram",
     130819,
     false,
     0x08,
     0,
     {{"Manufacturer Code", 11, RES_MANUFACTURER, false, "=1857", "Simrad"},
      {"Reserved", 2, RES_NOTUSED, false, 0, ""},
      {"Industry Code", 3, RES_LOOKUP, false, "=4", "Marine Industry"},
      {0}}}

    ,
    {"Simnet: Reprogram Status",
     130820,
     false,
     0x08,
     0,
     {{"Manufacturer Code", 11, RES_MANUFACTURER, false, "=1857", "Simrad"},
      {"Reserved", 2, RES_NOTUSED, false, 0, ""},
      {"Industry Code", 3, RES_LOOKUP, false, "=4", "Marine Industry"},
      {"Reserved", BYTES(1), RES_BINARY, false, 0, ""},
      {"Status", BYTES(1), 1, false, 0, ""},
      {"Reserved", BYTES(3), RES_BINARY, false, 0, ""},
      {0}}}

    /* M/V Dirona */
    ,
    {"Furuno: Unknown",
     130820,
     false,
     0x08,
     0,
     {{"Manufacturer Code", 11, RES_MANUFACTURER, false, "=1855", "Furuno"},
      {"Reserved", 2, RES_NOTUSED, false, 0, ""},
      {"Industry Code", 3, RES_LOOKUP, false, "=4", "Marine Industry"},
      {"A", BYTES(1), 1, false, 0, ""},
      {"B", BYTES(1), 1, false, 0, ""},
      {"C", BYTES(1), 1, false, 0, ""},
      {"D", BYTES(1), 1, false, 0, ""},
      {"E", BYTES(1), 1, false, 0, ""},
      {0}}}

    /* Fusion */
    ,
    {"Fusion: Source Name",
     130820,
     false,
     13,
     0,
     {{"Manufacturer Code", 11, RES_MANUFACTURER, false, "=419", "Fusion"},
      {"Reserved", 2, RES_NOTUSED, false, 0, ""},
      {"Industry Code", 3, RES_LOOKUP, false, "=4", "Marine Industry"},
      {"Message ID", BYTES(1), 1, false, "=2", "Source"},
      {"A", BYTES(1), 1, false, 0, ""},
      {"Source ID", BYTES(1), 1, false, 0, ""},
      {"Current Source ID", BYTES(1), 1, false, 0, ""},
      {"D", BYTES(1), 1, false, 0, ""},
      {"E", BYTES(1), 1, false, 0, ""},
      {"Source", BYTES(5), RES_STRINGLZ, false, 0, ""},
      {0}}}

    ,
    {"Fusion: Track Info",
     130820,
     false,
     23,
     0,
     {{"Manufacturer Code", 11, RES_MANUFACTURER, false, "=419", "Fusion"},
      {"Reserved", 2, RES_NOTUSED, false, 0, ""},
      {"Industry Code", 3, RES_LOOKUP, false, "=4", "Marine Industry"},
      {"Message ID", BYTES(1), 1, false, "=4", "Track Info"},
      {"A", BYTES(2), 1, false, 0, ""},
      {"Transport", 4, RES_LOOKUP, false, ",1=Playing,2=Paused", ""},
      {"X", 4, 1, false, 0, ""},
      {"B", BYTES(1), 1, false, 0, ""},
      {"Track #", BYTES(2), 1, false, 0, ""},
      {"C", BYTES(2), 1, false, 0, ""},
      {"Track Count", BYTES(2), 1, false, 0, ""},
      {"E", BYTES(2), 1, false, 0, ""},
      {"Track Length", BYTES(3), 0.001, false, 0, ""},
      {"G", BYTES(3), 0.001, false, 0, ""},
      {"H", BYTES(2), 1, false, 0, ""}}},
    {"Fusion: Track",
     130820,
     false,
     0x20,
     0,
     {{"Manufacturer Code", 11, RES_MANUFACTURER, false, "=419", "Fusion"},
      {"Reserved", 2, RES_NOTUSED, false, 0, ""},
      {"Industry Code", 3, RES_LOOKUP, false, "=4", "Marine Industry"},
      {"Message ID", BYTES(1), 1, false, "=5", "Track Title"},
      {"A", BYTES(1), 1, false, 0, ""},
      {"B", BYTES(5), 1, false, 0, ""},
      {"Track", BYTES(10), RES_STRINGLZ, false, 0, ""},
      {0}}}

    ,
    {"Fusion: Artist",
     130820,
     false,
     0x20,
     0,
     {{"Manufacturer Code", 11, RES_MANUFACTURER, false, "=419", "Fusion"},
      {"Reserved", 2, RES_NOTUSED, false, 0, ""},
      {"Industry Code", 3, RES_LOOKUP, false, "=4", "Marine Industry"},
      {"Message ID", BYTES(1), 1, false, "=6", "Track Artist"},
      {"A", BYTES(1), 1, false, 0, ""},
      {"B", BYTES(5), 1, false, 0, ""},
      {"Artist", BYTES(10), RES_STRINGLZ, false, 0, ""},
      {0}}}

    ,
    {"Fusion: Album",
     130820,
     false,
     0x20,
     0,
     {{"Manufacturer Code", 11, RES_MANUFACTURER, false, "=419", "Fusion"},
      {"Reserved", 2, RES_NOTUSED, false, 0, ""},
      {"Industry Code", 3, RES_LOOKUP, false, "=4", "Marine Industry"},
      {"Message ID", BYTES(1), 1, false, "=7", "Track Album"},
      {"A", BYTES(1), 1, false, 0, ""},
      {"B", BYTES(5), 1, false, 0, ""},
      {"Album", BYTES(10), RES_STRINGLZ, false, 0, ""},
      {0}}}

    ,
    {"Fusion: Unit Name",
     130820,
     false,
     0x20,
     0,
     {{"Manufacturer Code", 11, RES_MANUFACTURER, false, "=419", "Fusion"},
      {"Reserved", 2, RES_NOTUSED, false, 0, ""},
      {"Industry Code", 3, RES_LOOKUP, false, "=4", "Marine Industry"},
      {"Message ID", BYTES(1), 1, false, "=33", "Unit Name"},
      {"A", BYTES(1), 1, false, 0, ""},
      {"Name", BYTES(14), RES_STRINGLZ, false, 0, ""},
      {0}}}

    ,
    {"Fusion: Zone Name",
     130820,
     false,
     0x20,
     0,
     {{"Manufacturer Code", 11, RES_MANUFACTURER, false, "=419", "Fusion"},
      {"Reserved", 2, RES_NOTUSED, false, 0, ""},
      {"Industry Code", 3, RES_LOOKUP, false, "=4", "Marine Industry"},
      {"Message ID", BYTES(1), 1, false, "=45", "Zone Name"},
      {"A", BYTES(1), 1, false, 0, ""},
      {"Number", BYTES(1), 1, false, 0, ""},
      {"Name", BYTES(13), RES_STRINGLZ, false, 0, ""},
      {0}}}

    ,
    {"Fusion: Play Progress",
     130820,
     false,
     9,
     0,
     {{"Manufacturer Code", 11, RES_MANUFACTURER, false, "=419", "Fusion"},
      {"Reserved", 2, RES_NOTUSED, false, 0, ""},
      {"Industry Code", 3, RES_LOOKUP, false, "=4", "Marine Industry"},
      {"Message ID", BYTES(1), 1, false, "=9", "Track Progress"},
      {"A", BYTES(1), 1, false, 0, ""},
      {"B", BYTES(1), 1, false, 0, ""},
      {"Progress", BYTES(3), 0.001, false, "s", ""},
      {0}}}

    ,
    {"Fusion: AM/FM Station",
     130820,
     false,
     0x0A,
     0,
     {{"Manufacturer Code", 11, RES_MANUFACTURER, false, "=419", "Fusion"},
      {"Reserved", 2, RES_NOTUSED, false, 0, ""},
      {"Industry Code", 3, RES_LOOKUP, false, "=4", "Marine Industry"},
      {"Message ID", BYTES(1), 1, false, "=11", "AM/FM Station"},
      {"A", BYTES(1), 1, false, 0, ""},
      {"AM/FM", BYTES(1), RES_LOOKUP, false, ",0=AM,1=FM", ""},
      {"B", BYTES(1), 1, false, 0, ""},
      {"Frequency", BYTES(4), 0.000001, false, "Hz", ""},
      {"C", BYTES(1), 1, false, 0, ""},
      {"Track", BYTES(10), RES_STRINGLZ, false, 0, ""},
      {0}}}

    ,
    {"Fusion: VHF",
     130820,
     false,
     9,
     0,
     {{"Manufacturer Code", 11, RES_MANUFACTURER, false, "=419", "Fusion"},
      {"Reserved", 2, RES_NOTUSED, false, 0, ""},
      {"Industry Code", 3, RES_LOOKUP, false, "=4", "Marine Industry"},
      {"Message ID", BYTES(1), 1, false, "=12", "VHF"},
      {"A", BYTES(1), 1, false, 0, ""},
      {"B", BYTES(1), 1, false, 0, ""},
      {"Channel", BYTES(1), 1, false, 0, ""},
      {"D", BYTES(3), 1, false, 0, ""},
      {0}}}

    ,
    {"Fusion: Squelch",
     130820,
     false,
     6,
     0,
     {{"Manufacturer Code", 11, RES_MANUFACTURER, false, "=419", "Fusion"},
      {"Reserved", 2, RES_NOTUSED, false, 0, ""},
      {"Industry Code", 3, RES_LOOKUP, false, "=4", "Marine Industry"},
      {"Message ID", BYTES(1), 1, false, "=13", "Squelch"},
      {"A", BYTES(1), 1, false, 0, ""},
      {"B", BYTES(1), 1, false, 0, ""},
      {"Squelch", BYTES(1), 1, false, 0, ""},
      {0}}}

    ,
    {"Fusion: Scan",
     130820,
     false,
     6,
     0,
     {{"Manufacturer Code", 11, RES_MANUFACTURER, false, "=419", "Fusion"},
      {"Reserved", 2, RES_NOTUSED, false, 0, ""},
      {"Industry Code", 3, RES_LOOKUP, false, "=4", "Marine Industry"},
      {"Message ID", BYTES(1), 1, false, "=14", "Scan"},
      {"A", BYTES(1), 1, false, 0, ""},
      {"B", BYTES(1), 1, false, 0, ""},
      {"Scan", BYTES(1), RES_LOOKUP, false, ",0=Off,1=Scan", ""},
      {0}}}

    ,
    {"Fusion: Menu Item",
     130820,
     false,
     23,
     0,
     {{"Manufacturer Code", 11, RES_MANUFACTURER, false, "=419", "Fusion"},
      {"Reserved", 2, RES_NOTUSED, false, 0, ""},
      {"Industry Code", 3, RES_LOOKUP, false, "=4", "Marine Industry"},
      {"Message ID", BYTES(1), 1, false, "=17", "Menu Item"},
      {"A", BYTES(1), 1, false, 0, ""},
      {"B", BYTES(1), 1, false, 0, ""},
      {"Line", BYTES(1), 1, false, 0, ""},
      {"E", BYTES(1), 1, false, 0, ""},
      {"F", BYTES(1), 1, false, 0, ""},
      {"G", BYTES(1), 1, false, 0, ""},
      {"H", BYTES(1), 1, false, 0, ""},
      {"I", BYTES(1), 1, false, 0, ""},
      {"Text", BYTES(5), RES_STRINGLZ, false, 0, ""},
      {0}}}

    ,
    {"Fusion: Replay",
     130820,
     false,
     23,
     0,
     {{"Manufacturer Code", 11, RES_MANUFACTURER, false, "=419", "Fusion"},
      {"Reserved", 2, RES_NOTUSED, false, 0, ""},
      {"Industry Code", 3, RES_LOOKUP, false, "=4", "Marine Industry"},
      {"Message ID", BYTES(1), 1, false, "=20", "Replay"},
      {"A", BYTES(1), 1, false, 0, ""},
      {"Mode", BYTES(1), RES_LOOKUP, false, ",9=USB Repeat,10=USB Shuffle,12=iPod Repeat,13=iPod Shuffle", ""},
      {"C", BYTES(3), 1, false, 0, ""},
      {"D", BYTES(1), 1, false, 0, ""},
      {"E", BYTES(1), 1, false, 0, ""},
      {"Status", BYTES(1), RES_LOOKUP, false, ",0=Off,1=One/Track,2=All/Album", ""},
      {"H", BYTES(1), 1, false, 0, ""},
      {"I", BYTES(1), 1, false, 0, ""},
      {"J", BYTES(1), 1, false, 0, ""},
      {0}}}

    ,
    {"Fusion: Mute",
     130820,
     false,
     5,
     0,
     {{"Manufacturer Code", 11, RES_MANUFACTURER, false, "=419", "Fusion"},
      {"Reserved", 2, RES_NOTUSED, false, 0, ""},
      {"Industry Code", 3, RES_LOOKUP, false, "=4", "Marine Industry"},
      {"Message ID", BYTES(1), 1, false, "=23", "Mute"},
      {"A", BYTES(1), 1, false, 0, ""},
      {"Mute", BYTES(1), RES_LOOKUP, false, ",1=Muted,2=Not Muted", ""},
      {0}}}

    ,
    // Range: 0 to +24
    {"Fusion: Sub Volume",
     130820,
     false,
     8,
     0,
     {{"Manufacturer Code", 11, RES_MANUFACTURER, false, "=419", "Fusion"},
      {"Reserved", 2, RES_NOTUSED, false, 0, ""},
      {"Industry Code", 3, RES_LOOKUP, false, "=4", "Marine Industry"},
      {"Message ID", BYTES(1), 1, false, "=26", "Sub Volume"},
      {"A", BYTES(1), 1, false, 0, ""},
      {"Zone 1", BYTES(1), 1, false, "vol", ""},
      {"Zone 2", BYTES(1), 1, false, "vol", ""},
      {"Zone 3", BYTES(1), 1, false, "vol", ""},
      {"Zone 4", BYTES(1), 1, false, "vol", ""},
      {0}}}

    ,
    // Range: -15 to +15
    {"Fusion: Tone",
     130820,
     false,
     8,
     0,
     {{"Manufacturer Code", 11, RES_MANUFACTURER, false, "=419", "Fusion"},
      {"Reserved", 2, RES_NOTUSED, false, 0, ""},
      {"Industry Code", 3, RES_LOOKUP, false, "=4", "Marine Industry"},
      {"Message ID", BYTES(1), 1, false, "=27", "Tone"},
      {"A", BYTES(1), 1, false, 0, ""},
      {"B", BYTES(1), 1, false, 0, ""},
      {"Bass", BYTES(1), 1, true, "vol", ""},
      {"Mid", BYTES(1), 1, true, "vol", ""},
      {"Treble", BYTES(1), 1, true, "vol", ""},
      {0}}}

    ,
    {"Fusion: Volume",
     130820,
     false,
     0x0A,
     0,
     {{"Manufacturer Code", 11, RES_MANUFACTURER, false, "=419", "Fusion"},
      {"Reserved", 2, RES_NOTUSED, false, 0, ""},
      {"Industry Code", 3, RES_LOOKUP, false, "=4", "Marine Industry"},
      {"Message ID", BYTES(1), 1, false, "=29", "Volume"},
      {"A", BYTES(1), 1, false, 0, ""},
      {"Zone 1", BYTES(1), 1, false, "vol", ""},
      {"Zone 2", BYTES(1), 1, false, "vol", ""},
      {"Zone 3", BYTES(1), 1, false, "vol", ""},
      {"Zone 4", BYTES(1), 1, false, "vol", ""},
      {0}}}

    ,
    {"Fusion: Transport",
     130820,
     false,
     5,
     0,
     {{"Manufacturer Code", 11, RES_MANUFACTURER, false, "=419", "Fusion"},
      {"Reserved", 2, RES_NOTUSED, false, 0, ""},
      {"Industry Code", 3, RES_LOOKUP, false, "=4", "Marine Industry"},
      {"Message ID", BYTES(1), 1, false, "=32", "Transport"},
      {"A", BYTES(1), 1, false, 0, ""},
      {"Transport", BYTES(1), RES_LOOKUP, false, ",1=Paused,2=Play", ""},
      {0}}}

    ,
    {"Fusion: SiriusXM Channel",
     130820,
     false,
     0x20,
     0,
     {{"Manufacturer Code", 11, RES_MANUFACTURER, false, "=419", "Fusion"},
      {"Reserved", 2, RES_NOTUSED, false, 0, ""},
      {"Industry Code", 3, RES_LOOKUP, false, "=4", "Marine Industry"},
      {"Message ID", BYTES(1), 1, false, "=36", "SiriusXM Channel"},
      {"A", BYTES(4), 1, false, 0, ""},
      {"Channel", BYTES(12), RES_STRINGLZ, false, 0, ""},
      {0}}}

    ,
    {"Fusion: SiriusXM Title",
     130820,
     false,
     0x20,
     0,
     {{"Manufacturer Code", 11, RES_MANUFACTURER, false, "=419", "Fusion"},
      {"Reserved", 2, RES_NOTUSED, false, 0, ""},
      {"Industry Code", 3, RES_LOOKUP, false, "=4", "Marine Industry"},
      {"Message ID", BYTES(1), 1, false, "=37", "SiriusXM Title"},
      {"A", BYTES(4), 1, false, 0, ""},
      {"Title", BYTES(12), RES_STRINGLZ, false, 0, ""},
      {0}}}

    ,
    {"Fusion: SiriusXM Artist",
     130820,
     false,
     0x20,
     0,
     {{"Manufacturer Code", 11, RES_MANUFACTURER, false, "=419", "Fusion"},
      {"Reserved", 2, RES_NOTUSED, false, 0, ""},
      {"Industry Code", 3, RES_LOOKUP, false, "=4", "Marine Industry"},
      {"Message ID", BYTES(1), 1, false, "=38", "SiriusXM Artist"},
      {"A", BYTES(4), 1, false, 0, ""},
      {"Artist", BYTES(12), RES_STRINGLZ, false, 0, ""},
      {0}}}

    ,
    {"Fusion: SiriusXM Genre",
     130820,
     false,
     0x20,
     0,
     {{"Manufacturer Code", 11, RES_MANUFACTURER, false, "=419", "Fusion"},
      {"Reserved", 2, RES_NOTUSED, false, 0, ""},
      {"Industry Code", 3, RES_LOOKUP, false, "=4", "Marine Industry"},
      {"Message ID", BYTES(1), 1, false, "=40", "SiriusXM Genre"},
      {"A", BYTES(4), 1, false, 0, ""},
      {"Genre", BYTES(12), RES_STRINGLZ, false, 0, ""},
      {0}}}

    /* M/V Dirona */
    ,
    {"Furuno: Unknown",
     130821,
     false,
     0x0c,
     0,
     {{"Manufacturer Code", 11, RES_MANUFACTURER, false, "=1855", "Furuno"},
      {"Reserved", 2, RES_NOTUSED, false, 0, ""},
      {"Industry Code", 3, RES_LOOKUP, false, "=4", "Marine Industry"},
      {"SID", BYTES(1), 1, false, 0, ""},
      {"A", BYTES(1), 1, false, 0, ""},
      {"B", BYTES(1), 1, false, 0, ""},
      {"C", BYTES(1), 1, false, 0, ""},
      {"D", BYTES(1), 1, false, 0, ""},
      {"E", BYTES(1), 1, false, 0, ""},
      {"F", BYTES(1), 1, false, 0, ""},
      {"G", BYTES(1), 1, false, 0, ""},
      {"H", BYTES(1), 1, false, 0, ""},
      {"I", BYTES(1), 1, false, 0, ""},
      {0}}}

    ,
    {"B&G: Wind data",
     130824,
     false,
     0x08,
     0,
     {{"Manufacturer Code", 11, RES_MANUFACTURER, false, "=381", "B&G"},
      {"Reserved", 2, RES_NOTUSED, false, 0, ""},
      {"Industry Code", 3, RES_LOOKUP, false, "=4", "Marine Industry"},
      {"Field 4", BYTES(1), 1, false, 0, ""},
      {"Field 5", BYTES(1), 1, false, 0, ""},
      {"Timestamp", BYTES(4), 1, false, 0, "Increasing field, what else can it be?"},
      {0}}}

    /* M/V Dirona */
    ,
    {"Maretron: Annunciator",
     130824,
     false,
     9,
     0,
     {{"Manufacturer Code", 11, RES_MANUFACTURER, false, "=137", "Maretron"},
      {"Reserved", 2, RES_NOTUSED, false, 0, ""},
      {"Industry Code", 3, RES_LOOKUP, false, "=4", "Marine Industry"},
      {"Field 4", BYTES(1), 1, false, 0, ""},
      {"Field 5", BYTES(1), 1, false, 0, ""},
      {"Field 6", BYTES(2), 1, false, 0, ""},
      {"Field 7", BYTES(1), 1, false, 0, ""},
      {"Field 8", BYTES(2), 1, false, 0, ""},
      {0}}}

    /* Uwe Lovas has seen this from EP-70R */
    ,
    {"Lowrance: unknown",
     130827,
     false,
     10,
     0,
     {{"Manufacturer Code", 11, RES_MANUFACTURER, false, "=140", "Lowrance"},
      {"Reserved", 2, RES_NOTUSED, false, 0, ""},
      {"Industry Code", 3, RES_LOOKUP, false, "=4", "Marine Industry"},
      {"A", BYTES(1), 1, false, 0, ""},
      {"B", BYTES(1), 1, false, 0, ""},
      {"C", BYTES(1), 1, false, 0, ""},
      {"D", BYTES(1), 1, false, 0, ""},
      {"E", BYTES(2), 1, false, 0, ""},
      {"F", BYTES(2), 1, false, 0, ""},
      {0}}}

    ,
    {"Simnet: Set Serial Number",
     130828,
     false,
     0x08,
     0,
     {{"Manufacturer Code", 11, RES_MANUFACTURER, false, "=1857", "Simrad"},
      {"Reserved", 2, RES_NOTUSED, false, 0, ""},
      {"Industry Code", 3, RES_LOOKUP, false, "=4", "Marine Industry"},
      {0}}}

    ,
    {"Suzuki: Engine and Storage Device Config",
     130831,
     false,
     0x08,
     0,
     {{"Manufacturer Code", 11, RES_MANUFACTURER, false, 0, ""} // FIXME
      ,
      {"Reserved", 2, RES_NOTUSED, false, 0, ""},
      {"Industry Code", 3, RES_LOOKUP, false, "=4", "Marine Industry"},
      {0}}}

    ,
    {"Simnet: Fuel Used - High Resolution",
     130832,
     false,
     0x08,
     0,
     {{"Manufacturer Code", 11, RES_MANUFACTURER, false, "=1857", "Simrad"},
      {"Reserved", 2, RES_NOTUSED, false, 0, ""},
      {"Industry Code", 3, RES_LOOKUP, false, "=4", "Marine Industry"},
      {0}}}

    ,
    {"Simnet: Engine and Tank Configuration",
     130834,
     false,
     0x08,
     0,
     {{"Manufacturer Code", 11, RES_MANUFACTURER, false, "=1857", "Simrad"},
      {"Reserved", 2, RES_NOTUSED, false, 0, ""},
      {"Industry Code", 3, RES_LOOKUP, false, "=4", "Marine Industry"},
      {0}}}

    ,
    {"Simnet: Set Engine and Tank Configuration",
     130835,
     false,
     0x08,
     0,
     {{"Manufacturer Code", 11, RES_MANUFACTURER, false, "=1857", "Simrad"},
      {"Reserved", 2, RES_NOTUSED, false, 0, ""},
      {"Industry Code", 3, RES_LOOKUP, false, "=4", "Marine Industry"},
      {0}}}

    /* Seen when HDS8 configures EP65R */
    ,
    {"Simnet: Fluid Level Sensor Configuration",
     130836,
     false,
     0x0e,
     0,
     {{"Manufacturer Code", 11, RES_MANUFACTURER, false, "=1857", "Simrad"},
      {"Reserved", 2, RES_NOTUSED, false, 0, ""},
      {"Industry Code", 3, RES_LOOKUP, false, "=4", "Marine Industry"},
      {"C", BYTES(1), 1, false, 0, ""},
      {"Device", BYTES(1), RES_INTEGER, false, 0, ""},
      {"Instance", BYTES(1), 1, false, 0, ""},
      {"F", 1 * 4, 1, false, 0, ""},
      {"Tank type", 1 * 4, RES_LOOKUP, false, ",0=Fuel,1=Water,2=Gray water,3=Live well,4=Oil,5=Black water", ""},
      {"Capacity", BYTES(4), 0.1, false, 0, ""},
      {"G", BYTES(1), 1, false, 0, ""},
      {"H", BYTES(2), 1, true, 0, ""},
      {"I", BYTES(1), 1, true, 0, ""},
      {0}}}

    ,
    {"Simnet: Fuel Flow Turbine Configuration",
     130837,
     false,
     0x08,
     0,
     {{"Manufacturer Code", 11, RES_MANUFACTURER, false, "=1857", "Simrad"},
      {"Reserved", 2, RES_NOTUSED, false, 0, ""},
      {"Industry Code", 3, RES_LOOKUP, false, "=4", "Marine Industry"},
      {0}}}

    ,
    {"Simnet: Fluid Level Warning",
     130838,
     false,
     0x08,
     0,
     {{"Manufacturer Code", 11, RES_MANUFACTURER, false, "=1857", "Simrad"},
      {"Reserved", 2, RES_NOTUSED, false, 0, ""},
      {"Industry Code", 3, RES_LOOKUP, false, "=4", "Marine Industry"},
      {0}}}

    ,
    {"Simnet: Pressure Sensor Configuration",
     130839,
     false,
     0x08,
     0,
     {{"Manufacturer Code", 11, RES_MANUFACTURER, false, "=1857", "Simrad"},
      {"Reserved", 2, RES_NOTUSED, false, 0, ""},
      {"Industry Code", 3, RES_LOOKUP, false, "=4", "Marine Industry"},
      {0}}}

    ,
    {"Simnet: Data User Group Configuration",
     130840,
     false,
     0x08,
     0,
     {{"Manufacturer Code", 11, RES_MANUFACTURER, false, "=1857", "Simrad"},
      {"Reserved", 2, RES_NOTUSED, false, 0, ""},
      {"Industry Code", 3, RES_LOOKUP, false, "=4", "Marine Industry"},
      {0}}}

    /* Where did this come from ?
    ,
    { "Simnet: DSC Message", 130842, false, 0x08, 0,
      { { "Manufacturer Code", 11, RES_MANUFACTURER, false, "=1857", "Simrad" }
      , { "Reserved", 2, RES_NOTUSED, false, 0, "" }
      , { "Industry Code", 3, RES_LOOKUP, false, "=4", "Marine Industry" }
      , { 0 }
      }
    }
    */

    ,
    {"Simnet: AIS Class B static data (msg 24 Part A)",
     130842,
     false,
     0x1d,
     0,
     {{"Manufacturer Code", 11, RES_MANUFACTURER, false, "=1857", "Simrad"},
      {"Reserved", 2, RES_NOTUSED, false, 0, ""},
      {"Industry Code", 3, RES_LOOKUP, false, "=4", "Marine Industry"},
      {"Message ID", 6, 1, false, "=0", "Msg 24 Part A"},
      {"Repeat indicator", 2, RES_LOOKUP, false, LOOKUP_REPEAT_INDICATOR, ""},
      {"D", BYTES(1), 1, false, 0, ""},
      {"E", BYTES(1), 1, false, 0, ""},
      {"User ID", BYTES(4), RES_INTEGER, false, "MMSI", ""},
      {"Name", BYTES(20), RES_ASCII, false, 0, ""},
      {0}}}

    ,
    {"Simnet: AIS Class B static data (msg 24 Part B)",
     130842,
     false,
     0x25,
     0,
     {{"Manufacturer Code", 11, RES_MANUFACTURER, false, "=1857", "Simrad"},
      {"Reserved", 2, RES_NOTUSED, false, 0, ""},
      {"Industry Code", 3, RES_LOOKUP, false, "=4", "Marine Industry"},
      {"Message ID", 6, 1, false, "=1", "Msg 24 Part B"},
      {"Repeat indicator", 2, RES_LOOKUP, false, LOOKUP_REPEAT_INDICATOR, ""},
      {"D", BYTES(1), 1, false, 0, ""},
      {"E", BYTES(1), 1, false, 0, ""},
      {"User ID", BYTES(4), RES_INTEGER, false, "MMSI", ""},
      {"Type of ship", BYTES(1), RES_LOOKUP, false, LOOKUP_SHIP_TYPE, ""},
      {"Vendor ID", BYTES(7), RES_ASCII, false, 0, ""},
      {"Callsign", BYTES(7), RES_ASCII, false, 0, ",0=unavailable"},
      {"Length", BYTES(2), 0.1, false, "m", ""},
      {"Beam", BYTES(2), 0.1, false, "m", ""},
      {"Position reference from Starboard", BYTES(2), 0.1, false, "m", ""},
      {"Position reference from Bow", BYTES(2), 0.1, false, "m", ""},
      {"Mothership User ID", BYTES(4), RES_INTEGER, false, "MMSI", "Id of mother ship sent by daughter vessels"},
      {"", 2, 1, false, 0, ""},
      {"Spare", 6, RES_INTEGER, false, 0, ",0=unavailable"},
      {0}}}

    ,
    {"Simnet: Sonar Status, Frequency and DSP Voltage",
     130843,
     false,
     0x08,
     0,
     {{"Manufacturer Code", 11, RES_MANUFACTURER, false, "=1857", "Simrad"},
      {"Reserved", 2, RES_NOTUSED, false, 0, ""},
      {"Industry Code", 3, RES_LOOKUP, false, "=4", "Marine Industry"},
      {0}}}

    ,
    {"Simnet: Compass Heading Offset",
     130845,
     false,
     0x0e,
     0,
     {{"Manufacturer Code", 11, RES_MANUFACTURER, false, "=1857", "Simrad"},
      {"Reserved", 2, RES_NOTUSED, false, 0, ""},
      {"Industry Code", 3, RES_LOOKUP, false, "=4", "Marine Industry"},
      {"Message ID", 6, 1, false, 0, ""},
      {"Repeat indicator", 2, RES_LOOKUP, false, LOOKUP_REPEAT_INDICATOR, ""},
      {"Unused", BYTES(3), 1, false, 0, ""},
      {"Type", BYTES(2), 1, false, "=0", "Heading Offset"},
      {"A", BYTES(2), RES_NOTUSED, false, 0, ""},
      {"Angle", BYTES(2), RES_RADIANS, true, "rad", ""},
      {"Unused", BYTES(2), RES_NOTUSED, false, 0, ""},
      {0}}}

    ,
    {"Simnet: Compass Local Field",
     130845,
     false,
     0x0e,
     0,
     {{"Manufacturer Code", 11, RES_MANUFACTURER, false, "=1857", "Simrad"},
      {"Reserved", 2, RES_NOTUSED, false, 0, ""},
      {"Industry Code", 3, RES_LOOKUP, false, "=4", "Marine Industry"},
      {"Message ID", 6, 1, false, 0, ""},
      {"Repeat indicator", 2, RES_LOOKUP, false, LOOKUP_REPEAT_INDICATOR, ""},
      {"Unused", BYTES(3), 1, false, 0, ""},
      {"Type", BYTES(2), 1, false, "=768", "Local field"},
      {"A", BYTES(2), RES_NOTUSED, false, 0, ""},
      {"Local field", BYTES(2), RES_PERCENTAGE, false, "%", ""},
      {"Unused", BYTES(2), RES_NOTUSED, false, 0, ""},
      {0}}}

    ,
    {"Simnet: Compass Field Angle",
     130845,
     false,
     0x0e,
     0,
     {{"Manufacturer Code", 11, RES_MANUFACTURER, false, "=1857", "Simrad"},
      {"Reserved", 2, RES_NOTUSED, false, 0, ""},
      {"Industry Code", 3, RES_LOOKUP, false, "=4", "Marine Industry"},
      {"Message ID", 6, 1, false, 0, ""},
      {"Repeat indicator", 2, RES_LOOKUP, false, LOOKUP_REPEAT_INDICATOR, ""},
      {"Unused", BYTES(3), 1, false, 0, ""},
      {"Type", BYTES(2), 1, false, "=1024", "Local field"},
      {"A", BYTES(2), 1, false, 0, ""},
      {"Field angle", BYTES(2), RES_RADIANS, true, "rad", ""},
      {"Unused", BYTES(2), RES_NOTUSED, false, 0, ""},
      {0}}}

    ,
    {"Simnet: Parameter Handle",
     130845,
     false,
     0x0e,
     0,
     {{"Manufacturer Code", 11, RES_MANUFACTURER, false, "=1857", "Simrad"},
      {"Reserved", 2, RES_NOTUSED, false, 0, ""},
      {"Industry Code", 3, RES_LOOKUP, false, "=4", "Marine Industry"},
      {"Message ID", 6, 1, false, 0, ""},
      {"Repeat indicator", 2, RES_LOOKUP, false, LOOKUP_REPEAT_INDICATOR, ""},
      {"D", BYTES(1), 1, false, 0, ""},
      {"Group", BYTES(1), 1, false, 0, ""},
      {"F", BYTES(1), 1, false, 0, ""},
      {"G", BYTES(1), 1, false, 0, ""},
      {"H", BYTES(1), 1, false, 0, ""},
      {"I", BYTES(1), 1, false, 0, ""},
      {"J", BYTES(1), 1, false, 0, ""},
      {"Backlight",
       BYTES(1),
       RES_LOOKUP,
       false,
       ",1=Day Mode,4=Night Mode,11=Level 1,22=Level 2,33=Level 3,44=Level 4,55=Level 5,66=Level 6,77=Level 7,88=Level 8,99=Level "
       "9",
       ""},
      {"L", BYTES(2), 1, false, 0, ""},
      {0}}}

    ,
    {"SeaTalk: Node Statistics",
     130847,
     false,
     0,
     0,
     {{"Manufacturer Code", 11, RES_MANUFACTURER, false, "=1851", "Raymarine"},
      {"Software Release", BYTES(2), 1, false, 0, ""},
      {"Development Version", BYTES(1), 1, false, 0, ""},
      {"Product Code", BYTES(2), 1, false, 0, ""},
      {"Year", BYTES(1), 1, false, 0, ""},
      {"Month", BYTES(1), 1, false, 0, ""},
      {"Device Number", BYTES(2), 1, false, 0, ""},
      {"Node Voltage", BYTES(2), 0.01, false, "V", ""},
      {0}}}

#define LOOKUP_SIMNET_AP_EVENTS \
  (",6=Standby"                 \
   ",9=Auto mode"               \
   ",10=Nav mode"               \
   ",13=Non Follow Up mode"     \
   ",15=Wind mode"              \
   ",26=Change Course")

#define LOOKUP_SIMNET_DIRECTION \
  (",2=Port"                    \
   ",3=Starboard"               \
   ",4=Left rudder (port)"      \
   ",5=Right rudder (starboard)")

    ,
    {"Simnet: Event Command: AP command",
     130850,
     false,
     12,
     0,
     {{"Manufacturer Code", 11, RES_MANUFACTURER, false, "=1857", "Simrad"},
      {"Reserved", 2, RES_NOTUSED, false, 0, ""},
      {"Industry Code", 3, RES_LOOKUP, false, "=4", "Marine Industry"},
      {"Proprietary ID", BYTES(1), RES_LOOKUP, false, "=2", "AP command"},
      {"B", BYTES(2), 1, false, 0, ""},
      {"Controlling Device", BYTES(1), 1, false, 0, ""},
      {"Event", BYTES(2), RES_LOOKUP, false, LOOKUP_SIMNET_AP_EVENTS, ""},
      {"Direction", BYTES(1), RES_LOOKUP, false, LOOKUP_SIMNET_DIRECTION, ""},
      {"Angle", BYTES(2), RES_RADIANS, false, "rad", ""},
      {"G", BYTES(1), 1, false, 0, ""},
      {0}}}

    ,
    {"Simnet: Event Command: Alarm?",
     130850,
     false,
     12,
     0,
     {{"Manufacturer Code", 11, RES_MANUFACTURER, false, "=1857", "Simrad"},
      {"Reserved", 2, RES_NOTUSED, false, 0, ""},
      {"Industry Code", 3, RES_LOOKUP, false, "=4", "Marine Industry"},
      {"A", BYTES(2), 1, false, 0, ""},
      {"Proprietary ID", BYTES(1), RES_LOOKUP, false, "=1", "Alarm command"},
      {"C", BYTES(1), 1, false, 0, ""},
      {"Alarm", BYTES(2), RES_LOOKUP, false, ",57=Raise,56=Clear", ""},
      {"Message ID", BYTES(2), RES_INTEGER, false, 0, ""},
      {"F", BYTES(1), 1, false, 0, ""},
      {"G", BYTES(1), 1, false, 0, ""},
      {0}}}

    ,
    {"Simnet: Event Command: Unknown",
     130850,
     false,
     12,
     0,
     {{"Manufacturer Code", 11, RES_MANUFACTURER, false, "=1857", "Simrad"},
      {"Reserved", 2, RES_NOTUSED, false, 0, ""},
      {"Industry Code", 3, RES_LOOKUP, false, "=4", "Marine Industry"},
      {"A", BYTES(2), 1, false, 0, ""},
      {"Proprietary ID", BYTES(1), RES_LOOKUP, false, "=1", "Alarm command"},
      {"B", BYTES(1), 1, false, 0, ""},
      {"C", BYTES(2), 1, false, 0, ""},
      {"D", BYTES(2), 1, false, 0, ""},
      {"E", BYTES(2), 1, false, 0, ""},
      {0}}}

    ,
    {"Simnet: Event Reply: AP command",
     130851,
     false,
     12,
     0,
     {{"Manufacturer Code", 11, RES_MANUFACTURER, false, "=1857", "Simrad"},
      {"Reserved", 2, RES_NOTUSED, false, 0, ""},
      {"Industry Code", 3, RES_LOOKUP, false, "=4", "Marine Industry"},
      {"Proprietary ID", BYTES(1), RES_LOOKUP, false, "=2", "AP command"},
      {"B", BYTES(2), 1, false, 0, ""},
      {"Controlling Device", BYTES(1), 1, false, 0, ""},
      {"Event", BYTES(2), RES_LOOKUP, false, LOOKUP_SIMNET_AP_EVENTS, ""},
      {"Direction", BYTES(1), RES_LOOKUP, false, LOOKUP_SIMNET_DIRECTION, ""},
      {"Angle", BYTES(2), RES_RADIANS, false, "rad", ""},
      {"G", BYTES(1), 1, false, 0, ""},
      {0}}}

    ,
    {"Simnet: Alarm Message",
     130856,
     false,
     0x08,
     0,
     {{"Manufacturer Code", 11, RES_MANUFACTURER, false, "=1857", "Simrad"},
      {"Reserved", 2, RES_NOTUSED, false, 0, ""},
      {"Industry Code", 3, RES_LOOKUP, false, "=4", "Marine Industry"},
      {"Message ID", BYTES(2), 1, false, 0, ""},
      {"B", BYTES(1), 1, false, 0, ""},
      {"C", BYTES(1), 1, false, 0, ""},
      {"Text", BYTES(255), RES_ASCII, false, 0, ""},
      {0}}}

    ,
    {"Airmar: Additional Weather Data",
     130880,
     false,
     0x1e,
     0,
     {{"Manufacturer Code", 11, RES_MANUFACTURER, false, "=135", "Airmar"},
      {"Reserved", 2, RES_NOTUSED, false, 0, ""},
      {"Industry Code", 3, RES_LOOKUP, false, "=4", "Marine Industry"},
      {"C", BYTES(1), 1, false, 0, ""},
      {"Apparent Windchill Temperature", BYTES(2), RES_TEMPERATURE, false, "K", ""},
      {"True Windchill Temperature", BYTES(2), RES_TEMPERATURE, false, "K", ""},
      {"Dewpoint", BYTES(2), RES_TEMPERATURE, false, "K", ""},
      {0}}}

    ,
    {"Airmar: Heater Control",
     130881,
     false,
     0x9,
     0,
     {{"Manufacturer Code", 11, RES_MANUFACTURER, false, "=135", "Airmar"},
      {"Reserved", 2, RES_NOTUSED, false, 0, ""},
      {"Industry Code", 3, RES_LOOKUP, false, "=4", "Marine Industry"},
      {"C", BYTES(1), 1, false, 0, ""},
      {"Plate Temperature", BYTES(2), RES_TEMPERATURE, false, "K", ""},
      {"Air Temperature", BYTES(2), RES_TEMPERATURE, false, "K", ""},
      {"Dewpoint", BYTES(2), RES_TEMPERATURE, false, "K", ""},
      {0}}}

    ,
    {"Airmar: POST",
     130944,
     false,
     0x8,
     0,
     {{"Manufacturer Code", 11, RES_MANUFACTURER, false, "=135", "Airmar"},
      {"Reserved", 2, RES_NOTUSED, false, 0, ""},
      {"Industry Code", 3, RES_LOOKUP, false, "=4", "Marine Industry"},
      {"Control", 4, RES_LOOKUP, false, ",0=Report previous values,1=Generate new values", ""},
      {"Reserved", 7, RES_BINARY, false, 0, ""},
      {"Number of ID/test result pairs to follow", BYTES(1), RES_INTEGER, false, 0, ""}

      ,
      {"Test ID",
       BYTES(1),
       RES_LOOKUP,
       false,
       ",1=Format Code,2=Factory EEPROM,3=User EEPROM,4=Water Temp Sensor,5=Sonar Transceiver,6=Speed sensor,7=Internal "
       "temperature sensor,8=Battery voltage sensor",
       "See Airmar docs for table of IDs and failure codes; these lookup values are for DST200"},
      {"Test result", BYTES(1), RES_LOOKUP, false, ",0=Pass", "Values other than 0 are failure codes"},
      {0}}}

    ,
    {"Actisense: Operating mode",
     ACTISENSE_BEM + 0x11,
     false,
     0x0e,
     0,
     {{"SID", BYTES(1), 1, false, 0, ""},
      {"Model ID", BYTES(2), RES_INTEGER, false, 0, ""},
      {"Serial ID", BYTES(4), RES_INTEGER, false, 0, ""},
      {"Error ID", BYTES(4), RES_INTEGER, false, 0, ""},
      {"Operating Mode", BYTES(2), 1, false, 0, ""},
      {0}}}

    ,
    {"Actisense: Startup status",
     ACTISENSE_BEM + 0xf0,
     false,
     0x0f,
     0,
     {{"SID", BYTES(1), 1, false, 0, ""},
      {"Model ID", BYTES(2), RES_INTEGER, false, 0, ""},
      {"Serial ID", BYTES(4), RES_INTEGER, false, 0, ""},
      {"Error ID", BYTES(4), RES_INTEGER, false, 0, ""},
      {"Firmware version", BYTES(2), 0.001, false, 0, ""},
      {"Reset status", BYTES(1), 1, false, 0, ""},
      {"A", BYTES(1), 1, false, 0, ""},
      {0}}}

    ,
    {"Actisense: System status",
     ACTISENSE_BEM + 0xf2,
     false,
     0x22,
     0,
     {{"SID", BYTES(1), 1, false, 0, ""},
      {"Model ID", BYTES(2), RES_INTEGER, false, 0, ""},
      {"Serial ID", BYTES(4), RES_INTEGER, false, 0, ""},
      {"Error ID", BYTES(4), RES_INTEGER, false, 0, ""},
      {"Indi channel count", BYTES(1), 1, false, 0, ""},
      {"Ch1 Rx Bandwidth", BYTES(1), 1, false, 0, ""},
      {"Ch1 Rx Load", BYTES(1), 1, false, 0, ""},
      {"Ch1 Rx Filtered", BYTES(1), 1, false, 0, ""},
      {"Ch1 Rx Dropped", BYTES(1), 1, false, 0, ""},
      {"Ch1 Tx Bandwidth", BYTES(1), 1, false, 0, ""},
      {"Ch1 Tx Load", BYTES(1), 1, false, 0, ""},
      {"Ch2 Rx Bandwidth", BYTES(1), 1, false, 0, ""},
      {"Ch2 Rx Load", BYTES(1), 1, false, 0, ""},
      {"Ch2 Rx Filtered", BYTES(1), 1, false, 0, ""},
      {"Ch2 Rx Dropped", BYTES(1), 1, false, 0, ""},
      {"Ch2 Tx Bandwidth", BYTES(1), 1, false, 0, ""},
      {"Ch2 Tx Load", BYTES(1), 1, false, 0, ""},
      {"Uni channel count", BYTES(1), 1, false, 0, ""},
      {"Ch1 Bandwidth", BYTES(1), 1, false, 0, ""},
      {"Ch1 Deleted", BYTES(1), 1, false, 0, ""},
      {"Ch1 BufferLoading", BYTES(1), 1, false, 0, ""},
      {"Ch1 PointerLoading", BYTES(1), 1, false, 0, ""},
      {"Ch2 Bandwidth", BYTES(1), 1, false, 0, ""},
      {"Ch2 Deleted", BYTES(1), 1, false, 0, ""},
      {"Ch2 BufferLoading", BYTES(1), 1, false, 0, ""},
      {"Ch2 PointerLoading", BYTES(1), 1, false, 0, ""},
      {0}}}

    ,
    {"Actisense: ?",
     ACTISENSE_BEM + 0xf4,
     false,
     17,
     0,
     {{"SID", BYTES(1), 1, false, 0, ""},
      {"Model ID", BYTES(2), RES_INTEGER, false, 0, ""},
      {"Serial ID", BYTES(4), RES_INTEGER, false, 0, ""},
      {0}}}

    ,
    {"iKonvert: Network status",
     IKONVERT_BEM,
     true,
     15,
     0,
     {{"CAN network load", BYTES(1), RES_INTEGER, false, 0, ""},
      {"Errors", BYTES(4), RES_INTEGER, false, 0, ""},
      {"Device count", BYTES(1), RES_INTEGER, false, 0, ""},
      {"Uptime", BYTES(4), RES_INTEGER, false, 0, "s"},
      {"Gateway address", BYTES(1), RES_INTEGER, false, 0, ""},
      {"Rejected TX requests", BYTES(4), RES_INTEGER, false, 0, ""},
      {0}}}

};

size_t pgnListSize = ARRAY_SIZE(pgnList);

#else
extern Pgn    pgnList[];
extern size_t pgnListSize;
#endif

static Pgn *pgnListFirst()
{
  return pgnList + 0;
}
static Pgn *pgnListEnd()
{
  return pgnList + pgnListSize;
}

typedef struct
{
  char *name;
  int   id;
} Company;

/* http://www.nmea.org/Assets/20140409%20nmea%202000%20registration%20list.pdf */
static Company companyList[] = {{"Volvo Penta", 174},
                                {"Actia Corporation", 199},
                                {"Actisense", 273},
                                {"Aetna Engineering/Fireboy-Xintex", 215},
                                {"Airmar", 135},
                                {"Alltek", 459},
                                {"Amphenol LTW", 274},
                                {"Attwood", 502},
                                {"B&G", 381},
                                {"Beede Electrical", 185},
                                {"BEP", 295},
                                {"Beyond Measure", 396},
                                {"Blue Water Data", 148},
                                {"Evinrude/Bombardier", 163},
                                {"CAPI 2", 394},
                                {"Carling", 176},
                                {"CPAC", 165},
                                {"Coelmo", 286},
                                {"ComNav", 404},
                                {"Cummins", 440},
                                {"Dief", 329},
                                {"Digital Yacht", 437},
                                {"Disenos Y Technologia", 201},
                                {"DNA Group", 211},
                                {"Egersund Marine", 426},
                                {"Electronic Design", 373},
                                {"Em-Trak", 427},
                                {"EMMI Network", 224},
                                {"Empirbus", 304},
                                {"eRide", 243},
                                {"Faria Instruments", 1863},
                                {"Fischer Panda", 356},
                                {"Floscan", 192},
                                {"Furuno", 1855},
                                {"Fusion", 419},
                                {"FW Murphy", 78},
                                {"Garmin", 229},
                                {"Geonav", 385},
                                {"Glendinning", 378},
                                {"GME / Standard", 475},
                                {"Groco", 272},
                                {"Hamilton Jet", 283},
                                {"Hemisphere GPS", 88},
                                {"Honda", 257},
                                {"Hummingbird", 467},
                                {"ICOM", 315},
                                {"JRC", 1853},
                                {"Kvasar", 1859},
                                {"Kohler", 85},
                                {"Korea Maritime University", 345},
                                {"LCJ Capteurs", 499},
                                {"Litton", 1858},
                                {"Livorsi", 400},
                                {"Lowrance", 140},
                                {"Maretron", 137},
                                {"Marinecraft (SK)", 571},
                                {"MBW", 307},
                                {"Mastervolt", 355},
                                {"Mercury", 144},
                                {"MMP", 1860},
                                {"Mystic Valley Comms", 198},
                                {"National Instruments", 529},
                                {"Nautibus", 147},
                                {"Navico", 275},
                                {"Navionics", 1852},
                                {"Naviop", 503},
                                {"Nobeltec", 193},
                                {"Noland", 517},
                                {"Northern Lights", 374},
                                {"Northstar", 1854},
                                {"Novatel", 305},
                                {"Ocean Sat", 478},
                                {"Offshore Systems", 161},
                                {"Orolia (McMurdo)", 573},
                                {"Qwerty", 328},
                                {"Parker Hannifin", 451},
                                {"Raymarine", 1851},
                                {"Rolls Royce", 370},
                                {"Rose Point", 384},
                                {"SailorMade/Tetra", 235},
                                {"San Jose", 580},
                                {"San Giorgio", 460},
                                {"Sanshin (Yamaha)", 1862},
                                {"Sea Cross", 471},
                                {"Sea Recovery", 285},
                                {"Simrad", 1857},
                                {"Sitex", 470},
                                {"Sleipner", 306},
                                {"Teleflex", 1850},
                                {"Thrane and Thrane", 351},
                                {"Tohatsu", 431},
                                {"Transas", 518},
                                {"Trimble", 1856},
                                {"True Heading", 422},
                                {"Twin Disc", 80},
                                {"US Coast Guard", 591},
                                {"Vector Cantech", 1861},
                                {"Veethree", 466},
                                {"Vertex", 421},
                                {"Vesper", 504},
                                {"Victron", 358},
                                {"Watcheye", 493},
                                {"Westerbeke", 154},
                                {"Xantrex", 168},
                                {"Yachtcontrol", 583},
                                {"Yacht Monitoring Solutions", 233},
                                {"Yanmar", 172},
                                {"ZF", 228}};<|MERGE_RESOLUTION|>--- conflicted
+++ resolved
@@ -666,10 +666,7 @@
 int parseRawFormatAirmar(char *msg, RawMessage *m, bool showJson);
 int parseRawFormatChetco(char *msg, RawMessage *m, bool showJson);
 int parseRawFormatGarminCSV(char *msg, RawMessage *m, bool showJson, bool absolute);
-<<<<<<< HEAD
-=======
 int parseRawFormatYDWG02(char *msg, RawMessage *m, bool showJson);
->>>>>>> 65bedef1
 
 #ifdef GLOBALS
 Pgn pgnList[] = {
