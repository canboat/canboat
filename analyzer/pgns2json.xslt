<?xml version="1.0" encoding="UTF-8"?>
<xsl:stylesheet version="1.0" xmlns:xsl="http://www.w3.org/1999/XSL/Transform">
<!--
  Copyright (c) 2006,2008 Doeke Zanstra
  All rights reserved.

  Redistribution and use in source and binary forms, with or without modification, 
  are permitted provided that the following conditions are met:

  Redistributions of source code must retain the above copyright notice, this 
  list of conditions and the following disclaimer. Redistributions in binary 
  form must reproduce the above copyright notice, this list of conditions and the 
  following disclaimer in the documentation and/or other materials provided with 
  the distribution.

  THIS SOFTWARE IS PROVIDED BY THE COPYRIGHT HOLDERS AND CONTRIBUTORS "AS IS" AND 
  ANY EXPRESS OR IMPLIED WARRANTIES, INCLUDING, BUT NOT LIMITED TO, THE IMPLIED 
  WARRANTIES OF MERCHANTABILITY AND FITNESS FOR A PARTICULAR PURPOSE ARE DISCLAIMED. 
  IN NO EVENT SHALL THE COPYRIGHT OWNER OR CONTRIBUTORS BE LIABLE FOR ANY DIRECT, 
  INDIRECT, INCIDENTAL, SPECIAL, EXEMPLARY, OR CONSEQUENTIAL DAMAGES (INCLUDING, 
  BUT NOT LIMITED TO, PROCUREMENT OF SUBSTITUTE GOODS OR SERVICES; LOSS OF USE, 
  DATA, OR PROFITS; OR BUSINESS INTERRUPTION) HOWEVER CAUSED AND ON ANY THEORY OF 
  LIABILITY, WHETHER IN CONTRACT, STRICT LIABILITY, OR TORT (INCLUDING NEGLIGENCE OR 
  OTHERWISE) ARISING IN ANY WAY OUT OF THE USE OF THIS SOFTWARE, EVEN IF ADVISED OF 
  THE POSSIBILITY OF SUCH DAMAGE.
-->

  <xsl:output indent="no" omit-xml-declaration="yes" method="text" encoding="UTF-8" media-type="text/javascript"/>
	<xsl:strip-space elements="*"/>

  <!-- ignore document text -->
  <xsl:template match="text()[preceding-sibling::node() or following-sibling::node()]"/>

  <xsl:template name="attrs">
    <xsl:if test="not(count(attribute::*)=0)">
      <xsl:text>{</xsl:text>
      <xsl:for-each select="attribute::*">
        <xsl:value-of select="local-name()"/>
        <xsl:text>:'</xsl:text>
        <xsl:value-of select="."/>
        <xsl:text>'</xsl:text>
        <xsl:if test="not(position()=last() or last()=1)">
          <xsl:text>,</xsl:text>
        </xsl:if>
      </xsl:for-each>
      <xsl:call-template name="indent"/><xsl:text>}</xsl:text>
    </xsl:if>
  </xsl:template>

  <!-- string -->
  <xsl:template match="text()">
    <xsl:call-template name="escape-string">
      <xsl:with-param name="s" select="."/>
    </xsl:call-template>
  </xsl:template>
  
  <!-- Main template for escaping strings; used by above template and for object-properties 
       Responsibilities: placed quotes around string, and chain up to next filter, escape-bs-string -->
  <xsl:template name="escape-string">
    <xsl:param name="s"/>
    <xsl:text>"</xsl:text>
    <xsl:call-template name="escape-bs-string">
      <xsl:with-param name="s" select="$s"/>
    </xsl:call-template>
    <xsl:text>"</xsl:text>
  </xsl:template>
  
  <!-- Escape the backslash (\) before everything else. -->
  <xsl:template name="escape-bs-string">
    <xsl:param name="s"/>
    <xsl:choose>
      <xsl:when test="contains($s,'\')">
        <xsl:call-template name="escape-quot-string">
          <xsl:with-param name="s" select="concat(substring-before($s,'\'),'\\')"/>
        </xsl:call-template>
        <xsl:call-template name="escape-bs-string">
          <xsl:with-param name="s" select="substring-after($s,'\')"/>
        </xsl:call-template>
      </xsl:when>
      <xsl:otherwise>
        <xsl:call-template name="escape-quot-string">
          <xsl:with-param name="s" select="$s"/>
        </xsl:call-template>
      </xsl:otherwise>
    </xsl:choose>
  </xsl:template>
  
  <!-- Escape the double quote ("). -->
  <xsl:template name="escape-quot-string">
    <xsl:param name="s"/>
    <xsl:choose>
      <xsl:when test="contains($s,'&quot;')">
        <xsl:call-template name="encode-string">
          <xsl:with-param name="s" select="concat(substring-before($s,'&quot;'),'\&quot;')"/>
        </xsl:call-template>
        <xsl:call-template name="escape-quot-string">
          <xsl:with-param name="s" select="substring-after($s,'&quot;')"/>
        </xsl:call-template>
      </xsl:when>
      <xsl:otherwise>
        <xsl:call-template name="encode-string">
          <xsl:with-param name="s" select="$s"/>
        </xsl:call-template>
      </xsl:otherwise>
    </xsl:choose>
  </xsl:template>
  
  <!-- JS: old version of template, doing the same as escape-bs-string and escape-quot-string together, only more complicated -->
  <xsl:template name="escape-bs-and-quot-string-in-one-template">
    <xsl:param name="s"/>
    <!-- First handle  -->
    <xsl:choose>
      <!-- double quote -->
      <xsl:when test="contains($s,'&quot;') and not(contains($s,'\'))">
        <xsl:call-template name="encode-string">
          <xsl:with-param name="s" select="substring-before($s,'&quot;')"/>
        </xsl:call-template>
        <xsl:text>\"</xsl:text>
        <xsl:call-template name="escape-string">
          <xsl:with-param name="s" select="substring-after($s,'&quot;')"/>
        </xsl:call-template>
      </xsl:when>
      <!-- backslash -->
      <xsl:when test="not(contains($s,'&quot;')) and contains($s,'\')">
        <xsl:call-template name="encode-string">
          <xsl:with-param name="s" select="substring-before($s,'\')"/>
        </xsl:call-template>
        <xsl:text>\\</xsl:text>
        <xsl:call-template name="escape-string">
          <xsl:with-param name="s" select="substring-after($s,'\')"/>
        </xsl:call-template>
      </xsl:when>
      <xsl:when test="contains($s,'&quot;') and contains($s,'\')">
        <xsl:choose>
          <!-- double quote before backslash -->
          <xsl:when test="string-length(substring-before($s,'&quot;'))&lt;string-length(substring-before($s,'\'))">
            <xsl:call-template name="encode-string">
              <xsl:with-param name="s" select="substring-before($s,'&quot;')"/>
            </xsl:call-template>
            <xsl:text>\"</xsl:text>
            <xsl:call-template name="escape-string">
              <xsl:with-param name="s" select="substring-after($s,'&quot;')"/>
            </xsl:call-template>
          </xsl:when>
          <!-- backslash before double quote -->
          <xsl:when test="string-length(substring-before($s,'&quot;'))&gt;string-length(substring-before($s,'\'))">
            <xsl:call-template name="encode-string">
              <xsl:with-param name="s" select="substring-before($s,'\')"/>
            </xsl:call-template>
            <xsl:text>\\</xsl:text>
            <xsl:call-template name="escape-string">
              <xsl:with-param name="s" select="substring-after($s,'\')"/>
            </xsl:call-template>
          </xsl:when>
        </xsl:choose>
      </xsl:when>
      <xsl:otherwise>
        <xsl:call-template name="encode-string">
          <xsl:with-param name="s" select="$s"/>
        </xsl:call-template>
      </xsl:otherwise>
    </xsl:choose>
  </xsl:template>

  <!-- Replace tab, line feed and/or carriage return by its matching escape code. Also escape tag-close 
      (</tag> to <\/tag> for client-side javascript compliance). Can't escape backslash
       or double quote here, because they don't replace characters (&#x0; becomes \t), but they prefix 
       characters (\ becomes \\). Besides, backslash should be seperate anyway, because it should be 
       processed first. This function can't do that. -->
  <xsl:template name="encode-string">
    <xsl:param name="s"/>
    <xsl:choose>
      <!-- tab -->
      <xsl:when test="contains($s,'&#x9;')">
        <xsl:call-template name="encode-string">
          <xsl:with-param name="s" select="concat(substring-before($s,'&#x9;'),'\t',substring-after($s,'&#x9;'))"/>
        </xsl:call-template>
      </xsl:when>
      <!-- line feed -->
      <xsl:when test="contains($s,'&#xA;')">
        <xsl:call-template name="encode-string">
          <xsl:with-param name="s" select="concat(substring-before($s,'&#xA;'),'\n',substring-after($s,'&#xA;'))"/>
        </xsl:call-template>
      </xsl:when>
      <!-- carriage return -->
      <xsl:when test="contains($s,'&#xD;')">
        <xsl:call-template name="encode-string">
          <xsl:with-param name="s" select="concat(substring-before($s,'&#xD;'),'\r',substring-after($s,'&#xD;'))"/>
        </xsl:call-template>
      </xsl:when>
      <!-- JS: tag-close -->
      <xsl:when test="contains($s,'&lt;/')">
        <xsl:call-template name="encode-string">
          <xsl:with-param name="s" select="concat(substring-before($s,'&lt;/'),'&lt;\/',substring-after($s,'&lt;/'))"/>
        </xsl:call-template>
      </xsl:when>
      <xsl:otherwise><xsl:value-of select="$s"/></xsl:otherwise>
    </xsl:choose>
  </xsl:template>

  <!-- number (no support for javascript mantissa) -->
  <xsl:template match="text()[string(number())!='NaN']">
    <xsl:value-of select="."/>
  </xsl:template>

  <!-- boolean, case-insensitive -->
  <xsl:template match="text()[translate(.,'TRUE','true')='true']">true</xsl:template>
  <xsl:template match="text()[translate(.,'FALSE','false')='false']">false</xsl:template>

  <!-- JS: Date: YYYY-dd-mm[Thh] -->
  <xsl:template match="text()[string-length()=10 
    and string-length(translate(substring(.,1,4),'0123456789',''))=0 
    and substring(.,5,1)='-' 
    and string-length(translate(substring(.,6,2),'0123456789',''))=0 
    and substring(.,8,1)='-' 
    and string-length(translate(substring(.,9,2),'0123456789',''))=0
    ]">
    <xsl:text>new Date(</xsl:text>
    <xsl:value-of select="substring(.,1,4)"/>
    <xsl:text>,</xsl:text>
    <xsl:value-of select="substring(.,6,2)"/>
    <xsl:text>-1,</xsl:text>
    <xsl:value-of select="substring(.,9,2)"/>
    <xsl:text>)</xsl:text>
  </xsl:template>
  <!-- JS: Date: YYYY-dd-mmThh:mm -->
  <xsl:template match="text()[string-length()=16 
    and string-length(translate(substring(.,1,4),'0123456789',''))=0 
    and substring(.,5,1)='-' 
    and string-length(translate(substring(.,6,2),'0123456789',''))=0 
    and substring(.,8,1)='-' 
    and string-length(translate(substring(.,9,2),'0123456789',''))=0 
    and substring(.,11,1)='T'
    and string-length(translate(substring(.,12,2),'0123456789',''))=0 
    and substring(.,14,1)=':'
    and string-length(translate(substring(.,15,2),'0123456789',''))=0 
    ]">
    <xsl:text>new Date(</xsl:text>
    <xsl:value-of select="substring(.,1,4)"/>
    <xsl:text>,</xsl:text>
    <xsl:value-of select="substring(.,6,2)"/>
    <xsl:text>-1,</xsl:text>
    <xsl:value-of select="substring(.,9,2)"/>
    <xsl:text>,</xsl:text>
    <xsl:value-of select="substring(.,12,2)"/>
    <xsl:text>,</xsl:text>
    <xsl:value-of select="substring(.,15,2)"/>
    <xsl:text>)</xsl:text>
  </xsl:template>
  <!-- JS: Date: YYYY-dd-mmThh:mm:ss -->
  <xsl:template match="text()[string-length()=19 
    and string-length(translate(substring(.,1,4),'0123456789',''))=0 
    and substring(.,5,1)='-' 
    and string-length(translate(substring(.,6,2),'0123456789',''))=0 
    and substring(.,8,1)='-' 
    and string-length(translate(substring(.,9,2),'0123456789',''))=0 
    and substring(.,11,1)='T'
    and string-length(translate(substring(.,12,2),'0123456789',''))=0 
    and substring(.,14,1)=':'
    and string-length(translate(substring(.,15,2),'0123456789',''))=0 
    and substring(.,17,1)=':'
    and string-length(translate(substring(.,18,2),'0123456789',''))=0 
    ]">
    <xsl:text>new Date(</xsl:text>
    <xsl:value-of select="substring(.,1,4)"/>
    <xsl:text>,</xsl:text>
    <xsl:value-of select="substring(.,6,2)"/>
    <xsl:text>-1,</xsl:text>
    <xsl:value-of select="substring(.,9,2)"/>
    <xsl:text>,</xsl:text>
    <xsl:value-of select="substring(.,12,2)"/>
    <xsl:text>,</xsl:text>
    <xsl:value-of select="substring(.,15,2)"/>
    <xsl:text>,</xsl:text>
    <xsl:value-of select="substring(.,18,2)"/>
    <xsl:text>)</xsl:text>
  </xsl:template>

  <!-- object -->
  <xsl:template match="*" name="base">
    <xsl:if test="not(preceding-sibling::*)">{</xsl:if>
    <xsl:call-template name="indent"/>
    <!-- JS: handle attributes -->
    <xsl:call-template name="attrs">
      <xsl:with-param name="attrs" select="./@*"/>
    </xsl:call-template>
    <xsl:call-template name="quote-property">
      <xsl:with-param name="name" select="name()"/>
    </xsl:call-template>
    <xsl:text>:</xsl:text>
    <!-- check type of node -->
    <xsl:choose>
      <!-- null nodes -->
      <xsl:when test="count(child::node())=0">null</xsl:when>
      <!-- other nodes -->
      <xsl:otherwise>
        <xsl:apply-templates select="child::node()"/>
      </xsl:otherwise>
    </xsl:choose>
    <!-- end of type check -->
    <xsl:if test="following-sibling::*">,</xsl:if>
    <xsl:if test="not(following-sibling::*)">}</xsl:if>
  </xsl:template>

  <xsl:template name="quote-property">
    <xsl:param name="name"/>
        <xsl:call-template name="escape-string">
          <xsl:with-param name="s" select="$name"/>
        </xsl:call-template>
  </xsl:template>

  <!-- array -->
  <xsl:template match="PGNInfo//*[count(../*[name(../*)=name(.)])=count(../*) and count(../*)&gt;0]">
    <xsl:if test="not(preceding-sibling::*)">[</xsl:if>
    <xsl:call-template name="indent"/>
    <xsl:choose>
      <xsl:when test="not(child::node())">
    <xsl:call-template name="attrs">
      <xsl:with-param name="attrs" select="./@*"/>
    </xsl:call-template>
      </xsl:when>
      <xsl:otherwise>
        <xsl:apply-templates select="child::node()"/>
      </xsl:otherwise>
    </xsl:choose>
    <xsl:if test="following-sibling::*">,</xsl:if>
    <xsl:if test="not(following-sibling::*)">]</xsl:if>
  </xsl:template>

  <!-- JS: indent for reability -->
  <xsl:template name="indent">
    <xsl:text>
  </xsl:text>
    <xsl:for-each select="ancestor::*">
      <xsl:text>  </xsl:text>
    </xsl:for-each>
  </xsl:template>

  <!-- convert root element to an anonymous container -->
  <xsl:template match="/*">
    <xsl:apply-templates select="node()"/>
  </xsl:template>

  <xsl:template match="Enumerations">
<<<<<<< HEAD
    <xsl:call-template name="indent"/>"Enumerations":[<xsl:apply-templates/>],<xsl:if
    test="not(following-sibling::*)">}</xsl:if>
  </xsl:template>

  <xsl:template match="Enumeration">
    <xsl:call-template name="indent"/>{"type":"lookup","name":"<xsl:value-of select="@Name"/>","maxValue":"<xsl:value-of select="@MaxValue"/>","values":[<xsl:apply-templates/>
      ]}<xsl:if test="not(position() = last())">,</xsl:if>
    <xsl:if test="not(following-sibling::*)"></xsl:if>
  </xsl:template>

  <xsl:template match="BitEnumeration">
    <xsl:call-template name="indent"/>{"type":"bitfield","name":"<xsl:value-of select="@Name"/>","maxValue":"<xsl:value-of select="@MaxValue"/>","values":[<xsl:apply-templates/>
      ]}<xsl:if test="not(position() = last())">,</xsl:if>
    <xsl:if test="not(following-sibling::*)"></xsl:if>
=======
    <xsl:call-template name="indent"/>"Enumerations":[<xsl:apply-templates/>],
  </xsl:template>

  <xsl:template match="Enumeration">
    <xsl:call-template name="indent"/>{
        "type": "lookup",
        "name": "<xsl:value-of select="@Name"/>",
        "maxValue": "<xsl:value-of select="@MaxValue"/>",
        "values": [<xsl:apply-templates/>
        ]
      }<xsl:if test="not(position() = last())">,</xsl:if>
  </xsl:template>

  <xsl:template match="BitEnumeration">
    <xsl:call-template name="indent"/>{
        "type": "bitfield",
        "name": "<xsl:value-of select="@Name"/>",
        "maxValue":"<xsl:value-of select="@MaxValue"/>",
        "values":[<xsl:apply-templates/>
        ]
      }<xsl:if test="not(position() = last())">,</xsl:if>
>>>>>>> 48be1941
  </xsl:template>

  <xsl:template match="Enumeration/EnumPair">
    <xsl:call-template name="indent"/>{"name": "<xsl:value-of select="@Name"/>", "value":"<xsl:value-of select="@Value"/>"}<xsl:if test="not(position() = last())">,</xsl:if><xsl:apply-templates/>
  </xsl:template>

  <xsl:template match="BitEnumeration/EnumPair">
    <xsl:call-template name="indent"/>{"<xsl:value-of select="@Bit"/>": "<xsl:value-of select="@Name"/>"}<xsl:if test="not(position() = last())">,</xsl:if><xsl:apply-templates/>
  </xsl:template>

  <xsl:template match="LookupEnumeration">
    <xsl:call-template name="indent"/>"LookupEnumeration":"<xsl:value-of select="."/>"<xsl:text/>
    <xsl:if test="not(following-sibling::*)">}</xsl:if>
  </xsl:template>

  <xsl:template match="LookupBitEnumeration">
    <xsl:call-template name="indent"/>"LookupBitEnumeration":"<xsl:value-of select="."/>"<xsl:text/>
    <xsl:if test="not(following-sibling::*)">}</xsl:if>
  </xsl:template>

  <xsl:template match="EnumValues">
    <xsl:call-template name="indent"/>"EnumValues":[<xsl:apply-templates/>]<xsl:if test="not(following-sibling::*)">}</xsl:if>
  </xsl:template>

  <xsl:template match="EnumBitValues">
    <xsl:call-template name="indent"/>"EnumBitValues":[<xsl:apply-templates/>]<xsl:if test="not(following-sibling::*)">}</xsl:if>
  </xsl:template>

  <xsl:template match="EnumValues/EnumPair">
    <xsl:call-template name="indent"/>{"name":"<xsl:value-of select="@Name"/>","value":"<xsl:value-of select="@Value"/>"}<xsl:if test="not(position() = last())">,</xsl:if><xsl:apply-templates/>
  </xsl:template>

  <xsl:template match="EnumBitValues/EnumPair">
    <xsl:call-template name="indent"/>{"<xsl:value-of select="@Bit"/>": "<xsl:value-of select="@Name"/>"}<xsl:if test="not(position() = last())">,</xsl:if><xsl:apply-templates/>
  </xsl:template>

  <xsl:template match="MissingAttribute">["<xsl:value-of select="node()"/>"]<xsl:if test="not(position() = last())">,</xsl:if>
  </xsl:template>

    <xsl:template match="PGNInfo">
    <xsl:call-template name="indent"/><xsl:apply-templates/><xsl:if test="not(position() = last())">,</xsl:if>
    </xsl:template>

    <xsl:template match="PGNs">
    "PGNs": [
    <xsl:apply-templates/>
    ]
}
    </xsl:template>

</xsl:stylesheet><|MERGE_RESOLUTION|>--- conflicted
+++ resolved
@@ -342,22 +342,6 @@
   </xsl:template>
 
   <xsl:template match="Enumerations">
-<<<<<<< HEAD
-    <xsl:call-template name="indent"/>"Enumerations":[<xsl:apply-templates/>],<xsl:if
-    test="not(following-sibling::*)">}</xsl:if>
-  </xsl:template>
-
-  <xsl:template match="Enumeration">
-    <xsl:call-template name="indent"/>{"type":"lookup","name":"<xsl:value-of select="@Name"/>","maxValue":"<xsl:value-of select="@MaxValue"/>","values":[<xsl:apply-templates/>
-      ]}<xsl:if test="not(position() = last())">,</xsl:if>
-    <xsl:if test="not(following-sibling::*)"></xsl:if>
-  </xsl:template>
-
-  <xsl:template match="BitEnumeration">
-    <xsl:call-template name="indent"/>{"type":"bitfield","name":"<xsl:value-of select="@Name"/>","maxValue":"<xsl:value-of select="@MaxValue"/>","values":[<xsl:apply-templates/>
-      ]}<xsl:if test="not(position() = last())">,</xsl:if>
-    <xsl:if test="not(following-sibling::*)"></xsl:if>
-=======
     <xsl:call-template name="indent"/>"Enumerations":[<xsl:apply-templates/>],
   </xsl:template>
 
@@ -379,7 +363,6 @@
         "values":[<xsl:apply-templates/>
         ]
       }<xsl:if test="not(position() = last())">,</xsl:if>
->>>>>>> 48be1941
   </xsl:template>
 
   <xsl:template match="Enumeration/EnumPair">
